# cython: profile=False
# distutils: language = c++
# cython: embedsignature = True
# cython: language_level = 3

import numpy

from libc.stdint cimport int32_t, int64_t
from libcpp cimport bool as c_bool
from libcpp.memory cimport unique_ptr
from libcpp.string cimport string as c_string
from libcpp.utility cimport pair
from libcpp.unordered_map cimport unordered_map
from libcpp.vector cimport vector as c_vector

from cython.operator import dereference, postincrement

from ray.includes.common cimport (
    CLanguage,
    CRayStatus,
    LANGUAGE_CPP,
    LANGUAGE_JAVA,
    LANGUAGE_PYTHON,
)
from ray.includes.libraylet cimport (
    CRayletClient,
    GCSProfileEventT,
    GCSProfileTableDataT,
    ResourceMappingType,
    WaitResultPair,
)
from ray.includes.unique_ids cimport (
    CActorCheckpointID,
    CObjectID,
)
from ray.includes.task cimport CTaskSpecification
from ray.includes.ray_config cimport RayConfig
from ray.utils import decode

cimport cpython

include "includes/unique_ids.pxi"
include "includes/ray_config.pxi"
include "includes/task.pxi"


if cpython.PY_MAJOR_VERSION >= 3:
    import pickle
else:
    import cPickle as pickle


cdef int check_status(const CRayStatus& status) nogil except -1:
    if status.ok():
        return 0

    with gil:
        message = status.message().decode()
        raise Exception(message)


cdef c_vector[CObjectID] ObjectIDsToVector(object_ids):
    """A helper function that converts a Python list of object IDs to a vector.

    Args:
        object_ids (list): The Python list of object IDs.

    Returns:
        The output vector.
    """
    cdef:
        ObjectID object_id
        c_vector[CObjectID] result
    for object_id in object_ids:
        result.push_back(object_id.data)
    return result


cdef VectorToObjectIDs(c_vector[CObjectID] object_ids):
    result = []
    for i in range(object_ids.size()):
        result.append(ObjectID(object_ids[i].binary()))
    return result


cdef c_vector[CActorID] ActorIDsToVector(actor_ids):
    """A helper function that converts a Python list of object IDs to a vector.

    Args:
        object_ids (list): The Python list of object IDs.

    Returns:
        The output vector.
    """
    cdef:
        ActorID actor_id
        c_vector[CActorID] result
    for actor_id in actor_ids:
        result.push_back(actor_id.data)
    return result


def compute_put_id(TaskID task_id, int64_t put_index):
    if put_index < 1 or put_index > kMaxTaskPuts:
        raise ValueError("The range of 'put_index' should be [1, %d]"
                         % kMaxTaskPuts)
    return ObjectID(ComputePutId(task_id.data, put_index).binary())


def compute_task_id(ObjectID object_id):
    return TaskID(ComputeTaskId(object_id.data).binary())


cdef c_bool is_simple_value(value, int *num_elements_contained):
    num_elements_contained[0] += 1

    if num_elements_contained[0] >= RayConfig.instance().num_elements_limit():
        return False

    if (cpython.PyInt_Check(value) or cpython.PyLong_Check(value) or
            value is False or value is True or cpython.PyFloat_Check(value) or
            value is None):
        return True

    if cpython.PyBytes_CheckExact(value):
        num_elements_contained[0] += cpython.PyBytes_Size(value)
        return (num_elements_contained[0] <
                RayConfig.instance().num_elements_limit())

    if cpython.PyUnicode_CheckExact(value):
        num_elements_contained[0] += cpython.PyUnicode_GET_SIZE(value)
        return (num_elements_contained[0] <
                RayConfig.instance().num_elements_limit())

    if (cpython.PyList_CheckExact(value) and
            cpython.PyList_Size(value) < RayConfig.instance().size_limit()):
        for item in value:
            if not is_simple_value(item, num_elements_contained):
                return False
        return (num_elements_contained[0] <
                RayConfig.instance().num_elements_limit())

    if (cpython.PyDict_CheckExact(value) and
            cpython.PyDict_Size(value) < RayConfig.instance().size_limit()):
        # TODO(suquark): Using "items" in Python2 is not very efficient.
        for k, v in value.items():
            if not (is_simple_value(k, num_elements_contained) and
                    is_simple_value(v, num_elements_contained)):
                return False
        return (num_elements_contained[0] <
                RayConfig.instance().num_elements_limit())

    if (cpython.PyTuple_CheckExact(value) and
            cpython.PyTuple_Size(value) < RayConfig.instance().size_limit()):
        for item in value:
            if not is_simple_value(item, num_elements_contained):
                return False
        return (num_elements_contained[0] <
                RayConfig.instance().num_elements_limit())

    if isinstance(value, numpy.ndarray):
        if value.dtype == "O":
            return False
        num_elements_contained[0] += value.nbytes
        return (num_elements_contained[0] <
                RayConfig.instance().num_elements_limit())

    return False


def check_simple_value(value):
    """Check if value is simple enough to be send by value.

    This method checks if a Python object is sufficiently simple that it can
    be serialized and passed by value as an argument to a task (without being
    put in the object store). The details of which objects are sufficiently
    simple are defined by this method and are not particularly important.
    But for performance reasons, it is better to place "small" objects in
    the task itself and "large" objects in the object store.

    Args:
        value: Python object that should be checked.

    Returns:
        True if the value should be send by value, False otherwise.
    """

    cdef int num_elements_contained = 0
    return is_simple_value(value, &num_elements_contained)


cdef class Language:
    cdef CLanguage lang

    def __cinit__(self, int32_t lang):
        self.lang = <CLanguage>lang

    @staticmethod
    cdef from_native(const CLanguage& lang):
        return Language(<int32_t>lang)

    def __eq__(self, other):
        return (isinstance(other, Language) and
                (<int32_t>self.lang) == (<int32_t>other.lang))

    def __repr__(self):
        if <int32_t>self.lang == <int32_t>LANGUAGE_PYTHON:
            return "PYTHON"
        elif <int32_t>self.lang == <int32_t>LANGUAGE_CPP:
            return "CPP"
        elif <int32_t>self.lang == <int32_t>LANGUAGE_JAVA:
            return "JAVA"
        else:
            raise Exception("Unexpected error")


# Programming language enum values.
cdef Language LANG_PYTHON = Language.from_native(LANGUAGE_PYTHON)
cdef Language LANG_CPP = Language.from_native(LANGUAGE_CPP)
cdef Language LANG_JAVA = Language.from_native(LANGUAGE_JAVA)


cdef unordered_map[c_string, double] resource_map_from_dict(resource_map):
    cdef:
        unordered_map[c_string, double] out
        c_string resource_name
    if not isinstance(resource_map, dict):
        raise TypeError("resource_map must be a dictionary")
    for key, value in resource_map.items():
        out[key.encode("ascii")] = float(value)
    return out


cdef class RayletClient:
    cdef unique_ptr[CRayletClient] client

    def __cinit__(self, raylet_socket,
                  ClientID client_id,
                  c_bool is_worker,
                  DriverID driver_id):
        # We know that we are using Python, so just skip the language
        # parameter.
        # TODO(suquark): Should we allow unicode chars in "raylet_socket"?
        self.client.reset(new CRayletClient(
            raylet_socket.encode("ascii"), client_id.data, is_worker,
            driver_id.data, LANGUAGE_PYTHON))

    def disconnect(self):
        check_status(self.client.get().Disconnect())

    def submit_task(self, Task task_spec, const c_string &nondeterministic_event):
        check_status(self.client.get().SubmitTask(
            task_spec.execution_dependencies.get()[0],
            task_spec.task_spec.get()[0],
            nondeterministic_event))

    def get_task(self):
        cdef:
            unique_ptr[CTaskSpecification] task_spec
            c_bool reexecution = False
            c_vector[c_string] nondeterministic_events

        with nogil:
            check_status(self.client.get().GetTask(&task_spec, &reexecution, &nondeterministic_events))
        if reexecution:
            return Task.make(task_spec), nondeterministic_events
        else:
            return Task.make(task_spec), None

    def task_done(self):
        check_status(self.client.get().TaskDone())

    def fetch_or_reconstruct(self, object_ids,
                             c_bool fetch_only,
                             TaskID current_task_id=TaskID.nil()):
        cdef c_vector[CObjectID] fetch_ids = ObjectIDsToVector(object_ids)
        check_status(self.client.get().FetchOrReconstruct(
            fetch_ids, fetch_only, current_task_id.data))

    def notify_unblocked(self, TaskID current_task_id):
        check_status(self.client.get().NotifyUnblocked(current_task_id.data))

    def wait(self, object_ids, int num_returns, int64_t timeout_milliseconds,
             c_bool wait_local, TaskID current_task_id,
             c_bool suppress_reconstruction,
             c_bool request_once):
        cdef:
            WaitResultPair result
            c_vector[CObjectID] wait_ids
        wait_ids = ObjectIDsToVector(object_ids)
        with nogil:
            check_status(self.client.get().Wait(wait_ids, num_returns,
                                                timeout_milliseconds,
                                                wait_local,
                                                current_task_id.data,
                                                suppress_reconstruction,
                                                request_once,
                                                &result))
        return (VectorToObjectIDs(result.first),
                VectorToObjectIDs(result.second))

    def resource_ids(self):
        cdef:
            ResourceMappingType resource_mapping = (
                self.client.get().GetResourceIDs())
            unordered_map[
                c_string, c_vector[pair[int64_t, double]]
            ].iterator iterator = resource_mapping.begin()
            c_vector[pair[int64_t, double]] c_value
        resources_dict = {}
        while iterator != resource_mapping.end():
            key = decode(dereference(iterator).first)
            c_value = dereference(iterator).second
            ids_and_fractions = []
            for i in range(c_value.size()):
                ids_and_fractions.append(
                    (c_value[i].first, c_value[i].second))
            resources_dict[key] = ids_and_fractions
            postincrement(iterator)
        return resources_dict

    def push_error(self, DriverID job_id, error_type, error_message,
                   double timestamp):
        check_status(self.client.get().PushError(job_id.data,
                                                 error_type.encode("ascii"),
                                                 error_message.encode("ascii"),
                                                 timestamp))

    def push_profile_events(self, component_type, UniqueID component_id,
                            node_ip_address, profile_data):
        cdef:
            GCSProfileTableDataT profile_info
            GCSProfileEventT *profile_event
            c_string event_type

        if len(profile_data) == 0:
            return  # Short circuit if there are no profile events.

        profile_info.component_type = component_type.encode("ascii")
        profile_info.component_id = component_id.binary()
        profile_info.node_ip_address = node_ip_address.encode("ascii")

        for py_profile_event in profile_data:
            profile_event = new GCSProfileEventT()
            if not isinstance(py_profile_event, dict):
                raise TypeError(
                    "Incorrect type for a profile event. Expected dict "
                    "instead of '%s'" % str(type(py_profile_event)))
            # TODO(rkn): If the dictionary is formatted incorrectly, that
            # could lead to errors. E.g., if any of the strings are empty,
            # that will cause segfaults in the node manager.
            for key_string, event_data in py_profile_event.items():
                if key_string == "event_type":
                    profile_event.event_type = event_data.encode("ascii")
                    if profile_event.event_type.length() == 0:
                        raise ValueError(
                            "'event_type' should not be a null string.")
                elif key_string == "start_time":
                    profile_event.start_time = float(event_data)
                elif key_string == "end_time":
                    profile_event.end_time = float(event_data)
                elif key_string == "extra_data":
                    profile_event.extra_data = event_data.encode("ascii")
                    if profile_event.extra_data.length() == 0:
                        raise ValueError(
                            "'extra_data' should not be a null string.")
                else:
                    raise ValueError(
                        "Unknown profile event key '%s'" % key_string)
            # Note that profile_info.profile_events is a vector of unique
            # pointers, so profile_event will be deallocated when profile_info
            # goes out of scope. "emplace_back" of vector has not been
            # supported by Cython
            profile_info.profile_events.push_back(
                unique_ptr[GCSProfileEventT](profile_event))

        check_status(self.client.get().PushProfileEvents(profile_info))

    def free_objects(self, object_ids, c_bool local_only):
        cdef c_vector[CObjectID] free_ids = ObjectIDsToVector(object_ids)
        check_status(self.client.get().FreeObjects(free_ids, local_only))

    def prepare_actor_checkpoint(self, ActorID actor_id, py_downstream_actor_ids):
        cdef CActorCheckpointID checkpoint_id
<<<<<<< HEAD
        cdef c_vector[CActorID] downstream_actor_ids = ActorIDsToVector(py_downstream_actor_ids)
        check_status(self.client.get().PrepareActorCheckpoint(
            actor_id.data, checkpoint_id, downstream_actor_ids))
=======
        cdef CActorID c_actor_id = actor_id.data
        # PrepareActorCheckpoint will wait for raylet's reply, release
        # the GIL so other Python threads can run.
        with nogil:
            check_status(self.client.get().PrepareActorCheckpoint(
                c_actor_id, checkpoint_id))
>>>>>>> 915128bd
        return ActorCheckpointID(checkpoint_id.binary())

    def notify_actor_resumed_from_checkpoint(self, ActorID actor_id,
                                             ActorCheckpointID checkpoint_id):
        check_status(self.client.get().NotifyActorResumedFromCheckpoint(
            actor_id.data, checkpoint_id.data))

    @property
    def language(self):
        return Language.from_native(self.client.get().GetLanguage())

    @property
    def client_id(self):
        return ClientID(self.client.get().GetClientID().binary())

    @property
    def driver_id(self):
        return DriverID(self.client.get().GetDriverID().binary())

    @property
    def is_worker(self):
        return self.client.get().IsWorker()<|MERGE_RESOLUTION|>--- conflicted
+++ resolved
@@ -382,18 +382,13 @@
 
     def prepare_actor_checkpoint(self, ActorID actor_id, py_downstream_actor_ids):
         cdef CActorCheckpointID checkpoint_id
-<<<<<<< HEAD
         cdef c_vector[CActorID] downstream_actor_ids = ActorIDsToVector(py_downstream_actor_ids)
-        check_status(self.client.get().PrepareActorCheckpoint(
-            actor_id.data, checkpoint_id, downstream_actor_ids))
-=======
         cdef CActorID c_actor_id = actor_id.data
         # PrepareActorCheckpoint will wait for raylet's reply, release
         # the GIL so other Python threads can run.
         with nogil:
             check_status(self.client.get().PrepareActorCheckpoint(
-                c_actor_id, checkpoint_id))
->>>>>>> 915128bd
+                c_actor_id, checkpoint_id, downstream_actor_ids))
         return ActorCheckpointID(checkpoint_id.binary())
 
     def notify_actor_resumed_from_checkpoint(self, ActorID actor_id,
