--- conflicted
+++ resolved
@@ -453,23 +453,6 @@
         Returns:
             A FunctionExecutionInfo object.
         """
-<<<<<<< HEAD
-        function_id = function_descriptor.function_id
-
-        try:
-            info = self._function_execution_info[driver_id][function_id]
-            return info
-        except KeyError as e:
-            pass
-
-        # Wait until the function to be executed has actually been
-        # registered on this worker. We will push warnings to the user if
-        # we spend too long in this loop.
-        # The driver function may not be found in sys.path. Try to load
-        # the function from GCS.
-        with profiling.profile("wait_for_function"):
-            self._wait_for_function(function_descriptor, driver_id)
-=======
         if self._worker.load_code_from_local:
             # Load function from local code.
             # Currently, we don't support isolating code by drivers,
@@ -478,7 +461,14 @@
             if not function_descriptor.is_actor_method():
                 self._load_function_from_local(driver_id, function_descriptor)
         else:
-            # Load function from GCS.
+            function_id = function_descriptor.function_id
+
+            try:
+                info = self._function_execution_info[driver_id][function_id]
+                return info
+            except KeyError as e:
+                pass
+
             # Wait until the function to be executed has actually been
             # registered on this worker. We will push warnings to the user if
             # we spend too long in this loop.
@@ -486,7 +476,7 @@
             # the function from GCS.
             with profiling.profile("wait_for_function"):
                 self._wait_for_function(function_descriptor, driver_id)
->>>>>>> 4dc683d3
+
         try:
             function_id = function_descriptor.function_id
             info = self._function_execution_info[driver_id][function_id]
