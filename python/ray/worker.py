from __future__ import absolute_import
from __future__ import division
from __future__ import print_function

from contextlib import contextmanager
import colorama
import atexit
import faulthandler
import hashlib
import inspect
import json
import logging
import numpy as np
import os
import redis
import signal
from six.moves import queue
import sys
import threading
import time
import traceback

# Ray modules
import pyarrow
import pyarrow.plasma as plasma
import ray.cloudpickle as pickle
import ray.experimental.signal as ray_signal
import ray.experimental.state as state
import ray.gcs_utils
import ray.memory_monitor as memory_monitor
import ray.node
import ray.parameter
import ray.ray_constants as ray_constants
import ray.remote_function
import ray.serialization as serialization
import ray.services as services
import ray.signature

from ray import (
    ActorHandleID,
    ActorID,
    ClientID,
    DriverID,
    ObjectID,
    TaskID,
)
from ray import import_thread
from ray import profiling

from ray.core.generated.ErrorType import ErrorType
from ray.exceptions import (
    RayGetTimeoutError,
    RayActorError,
    RayError,
    RayTaskError,
    RayWorkerError,
    UnreconstructableError,
    RAY_EXCEPTION_TYPES,
)
from ray.function_manager import (
    FunctionActorManager,
    FunctionDescriptor,
)
from ray.utils import (
    _random_string,
    check_oversized_pickle,
    is_cython,
    setup_logger,
    thread_safe_client,
)

SCRIPT_MODE = 0
WORKER_MODE = 1
LOCAL_MODE = 2
PYTHON_MODE = 3

ERROR_KEY_PREFIX = b"Error:"

# Default resource requirements for actors when no resource requirements are
# specified.
DEFAULT_ACTOR_METHOD_CPUS_SIMPLE_CASE = 1
DEFAULT_ACTOR_CREATION_CPUS_SIMPLE_CASE = 0
# Default resource requirements for actors when some resource requirements are
# specified.
DEFAULT_ACTOR_METHOD_CPUS_SPECIFIED_CASE = 0
DEFAULT_ACTOR_CREATION_CPUS_SPECIFIED_CASE = 1

# Logger for this module. It should be configured at the entry point
# into the program using Ray. Ray provides a default configuration at
# entry/init points.
logger = logging.getLogger(__name__)

try:
    import setproctitle
except ImportError:
    setproctitle = None


class ActorCheckpointInfo(object):
    """Information used to maintain actor checkpoints."""

    __slots__ = [
        # Number of tasks executed since last checkpoint.
        "num_tasks_since_last_checkpoint",
        # Timestamp of the last checkpoint, in milliseconds.
        "last_checkpoint_timestamp",
        # IDs of the previous checkpoints.
        "checkpoint_ids",
    ]

    def __init__(self, num_tasks_since_last_checkpoint,
                 last_checkpoint_timestamp, checkpoint_ids):
        self.num_tasks_since_last_checkpoint = num_tasks_since_last_checkpoint
        self.last_checkpoint_timestamp = last_checkpoint_timestamp
        self.checkpoint_ids = checkpoint_ids


class Worker(object):
    """A class used to define the control flow of a worker process.

    Note:
        The methods in this class are considered unexposed to the user. The
        functions outside of this class are considered exposed.

    Attributes:
        connected (bool): True if Ray has been started and False otherwise.
        mode: The mode of the worker. One of SCRIPT_MODE, LOCAL_MODE, and
            WORKER_MODE.
        cached_functions_to_run (List): A list of functions to run on all of
            the workers that should be exported as soon as connect is called.
        profiler: the profiler used to aggregate profiling information.
    """

    def __init__(self):
        """Initialize a Worker object."""
        self.connected = False
        self.mode = None
        self.cached_functions_to_run = []
        self.actor_init_error = None
        self.make_actor = None
        self.actors = {}
        # Information used to maintain actor checkpoints.
        self.actor_checkpoint_info = {}
        self.actor_task_counter = 0
        # The number of threads Plasma should use when putting an object in the
        # object store.
        self.memcopy_threads = 12
        # When the worker is constructed. Record the original value of the
        # CUDA_VISIBLE_DEVICES environment variable.
        self.original_gpu_ids = ray.utils.get_cuda_visible_devices()
        self.profiler = None
        self.memory_monitor = memory_monitor.MemoryMonitor()
        # A dictionary that maps from driver id to SerializationContext
        # TODO: clean up the SerializationContext once the job finished.
        self.serialization_context_map = {}
        self.load_code_from_local = False
        self.function_actor_manager = FunctionActorManager(self)
        # Identity of the driver that this worker is processing.
        # It is a DriverID.
        self.task_driver_id = DriverID.nil()
        self._task_context = threading.local()
        # This event is checked regularly by all of the threads so that they
        # know when to exit.
        self.threads_stopped = threading.Event()
        # Index of the current session. This number will
        # increment every time when `ray.shutdown` is called.
        self._session_index = 0

    @property
    def task_context(self):
        """A thread-local that contains the following attributes.

        current_task_id: For the main thread, this field is the ID of this
            worker's current running task; for other threads, this field is a
            fake random ID.
        task_index: The number of tasks that have been submitted from the
            current task.
        put_index: The number of objects that have been put from the current
            task.
        """
        if not hasattr(self._task_context, 'initialized'):
            # Initialize task_context for the current thread.
            if ray.utils.is_main_thread():
                # If this is running on the main thread, initialize it to
                # NIL. The actual value will set when the worker receives
                # a task from raylet backend.
                self._task_context.current_task_id = TaskID.nil()
            else:
                # If this is running on a separate thread, then the mapping
                # to the current task ID may not be correct. Generate a
                # random task ID so that the backend can differentiate
                # between different threads.
                self._task_context.current_task_id = TaskID(_random_string())
                if getattr(self, '_multithreading_warned', False) is not True:
                    logger.warning(
                        "Calling ray.get or ray.wait in a separate thread "
                        "may lead to deadlock if the main thread blocks on "
                        "this thread and there are not enough resources to "
                        "execute more tasks")
                    self._multithreading_warned = True

            self._task_context.task_index = 0
            self._task_context.put_index = 1
            self._task_context.nondeterministic_events = None
            self._task_context.initialized = True
            # A list of (object ID, argument) for the current task's arguments.
            # This is used to forward arguments that get passed into a nested
            # task. NOTE: This can only be used for immutable arguments.
            self._task_context.arguments = []
            self._task_context.returns = []
        return self._task_context

    @property
    def current_task_id(self):
        return self.task_context.current_task_id

    def get_argument_id(self, argument):
        forwarded = [
            object_id for object_id, arg in self.task_context.arguments
            if arg is argument
        ]
        if forwarded:
            return forwarded[0]
        else:
            return None

    def skip_returns(self, return_index):
        returns = self.task_context.returns[return_index:]
        num_returns = len(self.task_context.returns)
        for _ in range(return_index, num_returns):
            self.task_context.returns.pop(-1)
        return returns

    def mark_actor_init_failed(self, error):
        """Called to mark this actor as failed during initialization."""

        self.actor_init_error = error

    def reraise_actor_init_error(self):
        """Raises any previous actor initialization error."""

        if self.actor_init_error is not None:
            raise self.actor_init_error

    def get_serialization_context(self, driver_id):
        """Get the SerializationContext of the driver that this worker is processing.

        Args:
            driver_id: The ID of the driver that indicates which driver to get
                the serialization context for.

        Returns:
            The serialization context of the given driver.
        """
        if driver_id not in self.serialization_context_map:
            _initialize_serialization(driver_id)
        return self.serialization_context_map[driver_id]

    def check_connected(self):
        """Check if the worker is connected.

        Raises:
          Exception: An exception is raised if the worker is not connected.
        """
        if not self.connected:
            raise RayConnectionError("Ray has not been started yet. You can "
                                     "start Ray with 'ray.init()'.")

    def set_mode(self, mode):
        """Set the mode of the worker.

        The mode SCRIPT_MODE should be used if this Worker is a driver that is
        being run as a Python script or interactively in a shell. It will print
        information about task failures.

        The mode WORKER_MODE should be used if this Worker is not a driver. It
        will not print information about tasks.

        The mode LOCAL_MODE should be used if this Worker is a driver and if
        you want to run the driver in a manner equivalent to serial Python for
        debugging purposes. It will not send remote function calls to the
        scheduler and will insead execute them in a blocking fashion.

        Args:
            mode: One of SCRIPT_MODE, WORKER_MODE, and LOCAL_MODE.
        """
        self.mode = mode

    def store_and_register(self, object_id, value, depth=100):
        """Store an object and attempt to register its class if needed.

        Args:
            object_id: The ID of the object to store.
            value: The value to put in the object store.
            depth: The maximum number of classes to recursively register.

        Raises:
            Exception: An exception is raised if the attempt to store the
                object fails. This can happen if there is already an object
                with the same ID in the object store or if the object store is
                full.
        """
        counter = 0
        while True:
            if counter == depth:
                raise Exception("Ray exceeded the maximum number of classes "
                                "that it will recursively serialize when "
                                "attempting to serialize an object of "
                                "type {}.".format(type(value)))
            counter += 1
            try:
                self.plasma_client.put(
                    value,
                    object_id=pyarrow.plasma.ObjectID(object_id.binary()),
                    memcopy_threads=self.memcopy_threads,
                    serialization_context=self.get_serialization_context(
                        self.task_driver_id))
                break
            except pyarrow.SerializationCallbackError as e:
                try:
                    register_custom_serializer(
                        type(e.example_object), use_dict=True)
                    warning_message = ("WARNING: Serializing objects of type "
                                       "{} by expanding them as dictionaries "
                                       "of their fields. This behavior may "
                                       "be incorrect in some cases.".format(
                                           type(e.example_object)))
                    logger.debug(warning_message)
                except (serialization.RayNotDictionarySerializable,
                        serialization.CloudPickleError,
                        pickle.pickle.PicklingError, Exception):
                    # We also handle generic exceptions here because
                    # cloudpickle can fail with many different types of errors.
                    try:
                        register_custom_serializer(
                            type(e.example_object), use_pickle=True)
                        warning_message = ("WARNING: Falling back to "
                                           "serializing objects of type {} by "
                                           "using pickle. This may be "
                                           "inefficient.".format(
                                               type(e.example_object)))
                        logger.warning(warning_message)
                    except serialization.CloudPickleError:
                        register_custom_serializer(
                            type(e.example_object),
                            use_pickle=True,
                            local=True)
                        warning_message = ("WARNING: Pickling the class {} "
                                           "failed, so we are using pickle "
                                           "and only registering the class "
                                           "locally.".format(
                                               type(e.example_object)))
                        logger.warning(warning_message)

    def put_object(self, object_id, value):
        """Put value in the local object store with object id objectid.

        This assumes that the value for objectid has not yet been placed in the
        local object store.

        Args:
            object_id (object_id.ObjectID): The object ID of the value to be
                put.
            value: The value to put in the object store.

        Raises:
            Exception: An exception is raised if the attempt to store the
                object fails. This can happen if there is already an object
                with the same ID in the object store or if the object store is
                full.
        """
        # Make sure that the value is not an object ID.
        if isinstance(value, ObjectID):
            raise TypeError(
                "Calling 'put' on an ray.ObjectID is not allowed "
                "(similarly, returning an ray.ObjectID from a remote "
                "function is not allowed). If you really want to "
                "do this, you can wrap the ray.ObjectID in a list and "
                "call 'put' on it (or return it).")

        # Serialize and put the object in the object store.
        try:
            self.store_and_register(object_id, value)
        except pyarrow.PlasmaObjectExists:
            # The object already exists in the object store, so there is no
            # need to add it again. TODO(rkn): We need to compare the hashes
            # and make sure that the objects are in fact the same. We also
            # should return an error code to the caller instead of printing a
            # message.
            logger.info(
                "The object with ID {} already exists in the object store."
                .format(object_id))
        except TypeError:
            # This error can happen because one of the members of the object
            # may not be serializable for cloudpickle. So we need these extra
            # fallbacks here to start from the beginning. Hopefully the object
            # could have a `__reduce__` method.
            register_custom_serializer(type(value), use_pickle=True)
            warning_message = ("WARNING: Serializing the class {} failed, "
                               "so are are falling back to cloudpickle."
                               .format(type(value)))
            logger.warning(warning_message)
            self.store_and_register(object_id, value)

    def retrieve_and_deserialize(self, object_ids, timeout, error_timeout=10):
        start_time = time.time()
        # Only send the warning once.
        warning_sent = False
        serialization_context = self.get_serialization_context(
            self.task_driver_id)
        while True:
            try:
                # We divide very large get requests into smaller get requests
                # so that a single get request doesn't block the store for a
                # long time, if the store is blocked, it can block the manager
                # as well as a consequence.
                results = []
                batch_size = ray._config.worker_fetch_request_size()
                for i in range(0, len(object_ids), batch_size):
                    metadata_data_pairs = self.plasma_client.get_buffers(
                        object_ids[i:i + batch_size],
                        timeout,
                        with_meta=True,
                    )
                    for j in range(len(metadata_data_pairs)):
                        metadata, data = metadata_data_pairs[j]
                        results.append(
                            self._deserialize_object_from_arrow(
                                data,
                                metadata,
                                object_ids[i + j],
                                serialization_context,
                            ))
                return results
            except pyarrow.DeserializationCallbackError:
                # Wait a little bit for the import thread to import the class.
                # If we currently have the worker lock, we need to release it
                # so that the import thread can acquire it.
                if self.mode == WORKER_MODE:
                    self.lock.release()
                time.sleep(0.01)
                if self.mode == WORKER_MODE:
                    self.lock.acquire()

                if time.time() - start_time > error_timeout:
                    warning_message = ("This worker or driver is waiting to "
                                       "receive a class definition so that it "
                                       "can deserialize an object from the "
                                       "object store. This may be fine, or it "
                                       "may be a bug.")
                    if not warning_sent:
                        ray.utils.push_error_to_driver(
                            self,
                            ray_constants.WAIT_FOR_CLASS_PUSH_ERROR,
                            warning_message,
                            driver_id=self.task_driver_id)
                    warning_sent = True

    def _deserialize_object_from_arrow(self, data, metadata, object_id,
                                       serialization_context):
        if metadata:
            # If metadata is not empty, return an exception object based on
            # the error type.
            error_type = int(metadata)
            if error_type == ErrorType.WORKER_DIED:
                return RayWorkerError()
            elif error_type == ErrorType.ACTOR_DIED:
                return RayActorError()
            elif error_type == ErrorType.OBJECT_UNRECONSTRUCTABLE:
                return UnreconstructableError(ray.ObjectID(object_id.binary()))
            else:
                assert False, "Unrecognized error type " + str(error_type)
        elif data:
            # If data is not empty, deserialize the object.
            # Note, the lock is needed because `serialization_context` isn't
            # thread-safe.
            with self.plasma_client.lock:
                return pyarrow.deserialize(data, serialization_context)
        else:
            # Object isn't available in plasma.
            return plasma.ObjectNotAvailable

    def get_object(self,
                   object_ids,
                   suppress_reconstruction=False,
                   timeout=None):
        """Get the value or values in the object store associated with the IDs.

        Return the values from the local object store for object_ids. This will
        block until all the values for object_ids have been written to the
        local object store.

        Args:
            object_ids (List[object_id.ObjectID]): A list of the object IDs
                whose values should be retrieved.
        """
        start_time = time.time()
        # Make sure that the values are object IDs.
        for object_id in object_ids:
            if not isinstance(object_id, ObjectID):
                raise TypeError(
                    "Attempting to call `get` on the value {}, "
                    "which is not an ray.ObjectID.".format(object_id))
        # Do an initial fetch for remote objects. We divide the fetch into
        # smaller fetches so as to not block the manager for a prolonged period
        # of time in a single call.
        plain_object_ids = [
            plasma.ObjectID(object_id.binary()) for object_id in object_ids
        ]
        for i in range(0, len(object_ids),
                       ray._config.worker_fetch_request_size()):
            self.raylet_client.fetch_or_reconstruct(
                object_ids[i:(i + ray._config.worker_fetch_request_size())],
                True)

        # Get the objects. We initially try to get the objects immediately.
        final_results = self.retrieve_and_deserialize(plain_object_ids, 0)
        # Construct a dictionary mapping object IDs that we haven't gotten yet
        # to their original index in the object_ids argument.
        unready_ids = {
            plain_object_ids[i].binary(): i
            for (i, val) in enumerate(final_results)
            if val is plasma.ObjectNotAvailable
        }

        if len(unready_ids) > 0:
            # Try reconstructing any objects we haven't gotten yet. Try to
            # get them until at least get_timeout_milliseconds
            # milliseconds passes, then repeat.
            while len(unready_ids) > 0:
                object_ids_to_fetch = [
                    plasma.ObjectID(unready_id)
                    for unready_id in unready_ids.keys()
                ]
                ray_object_ids_to_fetch = [
                    ObjectID(unready_id) for unready_id in unready_ids.keys()
                ]
                fetch_request_size = ray._config.worker_fetch_request_size()
                for i in range(0, len(object_ids_to_fetch),
                               fetch_request_size):
                    self.raylet_client.fetch_or_reconstruct(
                        ray_object_ids_to_fetch[i:(i + fetch_request_size)],
                        suppress_reconstruction,
                        self.current_task_id,
                    )
                results = self.retrieve_and_deserialize(
                    object_ids_to_fetch,
                    max([
                        ray._config.get_timeout_milliseconds(),
                        int(0.01 * len(unready_ids)),
                    ]),
                )
                # Remove any entries for objects we received during this
                # iteration so we don't retrieve the same object twice.
                for i, val in enumerate(results):
                    if val is not plasma.ObjectNotAvailable:
                        object_id = object_ids_to_fetch[i].binary()
                        index = unready_ids[object_id]
                        final_results[index] = val
                        unready_ids.pop(object_id)

                if timeout is not None and time.time() - start_time > timeout:
                    if not suppress_reconstruction:
                        self.raylet_client.notify_unblocked(
                            self.current_task_id)
                    raise RayGetTimeoutError()

            # If there were objects that we weren't able to get locally,
            # let the local scheduler know that we're now unblocked.
            if not suppress_reconstruction:
                self.raylet_client.notify_unblocked(self.current_task_id)

        assert len(final_results) == len(object_ids)
        return final_results

    def submit_task(self,
                    function_descriptor,
                    args,
                    actor_id=None,
                    actor_handle_id=None,
                    actor_counter=0,
                    actor_creation_id=None,
                    actor_creation_dummy_object_id=None,
                    max_actor_reconstructions=0,
                    execution_dependencies=None,
                    new_actor_handles=None,
                    num_return_vals=None,
                    resources=None,
                    placement_resources=None,
                    driver_id=None,
                    nondeterministic_event=None):
        """Submit a remote task to the scheduler.

        Tell the scheduler to schedule the execution of the function with
        function_descriptor with arguments args. Retrieve object IDs for the
        outputs of the function from the scheduler and immediately return them.

        Args:
            function_descriptor: The function descriptor to execute.
            args: The arguments to pass into the function. Arguments can be
                object IDs or they can be values. If they are values, they must
                be serializable objects.
            actor_id: The ID of the actor that this task is for.
            actor_counter: The counter of the actor task.
            actor_creation_id: The ID of the actor to create, if this is an
                actor creation task.
            actor_creation_dummy_object_id: If this task is an actor method,
                then this argument is the dummy object ID associated with the
                actor creation task for the corresponding actor.
            execution_dependencies: The execution dependencies for this task.
            num_return_vals: The number of return values this function should
                have.
            resources: The resource requirements for this task.
            placement_resources: The resources required for placing the task.
                If this is not provided or if it is an empty dictionary, then
                the placement resources will be equal to resources.
            driver_id: The ID of the relevant driver. This is almost always the
                driver ID of the driver that is currently running. However, in
                the exceptional case that an actor task is being dispatched to
                an actor created by a different driver, this should be the
                driver ID of the driver that created the actor.

        Returns:
            The return object IDs for this task.
        """
        with profiling.profile("submit_task"):
            if actor_id is None:
                assert actor_handle_id is None
                actor_id = ActorID.nil()
                actor_handle_id = ActorHandleID.nil()
            else:
                assert actor_handle_id is not None

            if actor_creation_id is None:
                actor_creation_id = ActorID.nil()

            if actor_creation_dummy_object_id is None:
                actor_creation_dummy_object_id = ObjectID.nil()

            # Put large or complex arguments that are passed by value in the
            # object store first.
            args_for_local_scheduler = []
            for arg in args:
                if isinstance(arg, ObjectID):
                    args_for_local_scheduler.append(arg)
                elif ray._raylet.check_simple_value(arg):
                    args_for_local_scheduler.append(arg)
                else:
                    args_for_local_scheduler.append(put(arg))

            # By default, there are no execution dependencies.
            if execution_dependencies is None:
                execution_dependencies = []

            if new_actor_handles is None:
                new_actor_handles = []

            if driver_id is None:
                driver_id = self.task_driver_id

            if resources is None:
                raise ValueError("The resources dictionary is required.")
            for value in resources.values():
                assert (isinstance(value, int) or isinstance(value, float))
                if value < 0:
                    raise ValueError(
                        "Resource quantities must be nonnegative.")
                if (value >= 1 and isinstance(value, float)
                        and not value.is_integer()):
                    raise ValueError(
                        "Resource quantities must all be whole numbers.")

            if placement_resources is None:
                placement_resources = {}

            # Increment the worker's task index to track how many tasks
            # have been submitted by the current task so far.
            self.task_context.task_index += 1
            # The parent task must be set for the submitted task.
            assert not self.current_task_id.is_nil()
            # Current driver id must not be nil when submitting a task.
            # Because every task must belong to a driver.
            assert not self.task_driver_id.is_nil()
            # Submit the task to local scheduler.
            function_descriptor_list = (
                function_descriptor.get_function_descriptor_list())
            assert isinstance(driver_id, DriverID)
            task = ray._raylet.Task(
                driver_id,
                function_descriptor_list,
                args_for_local_scheduler,
                num_return_vals,
                self.current_task_id,
                self.task_context.task_index,
                actor_creation_id,
                actor_creation_dummy_object_id,
                max_actor_reconstructions,
                actor_id,
                actor_handle_id,
                actor_counter,
                new_actor_handles,
                execution_dependencies,
                resources,
                placement_resources,
            )
            if nondeterministic_event is None:
                nondeterministic_event = b''
            self.raylet_client.submit_task(task,
                    nondeterministic_event=nondeterministic_event)

            return task.returns()

    def run_function_on_all_workers(self, function,
                                    run_on_other_drivers=False):
        """Run arbitrary code on all of the workers.

        This function will first be run on the driver, and then it will be
        exported to all of the workers to be run. It will also be run on any
        new workers that register later. If ray.init has not been called yet,
        then cache the function and export it later.

        Args:
            function (Callable): The function to run on all of the workers. It
                takes only one argument, a worker info dict. If it returns
                anything, its return values will not be used.
            run_on_other_drivers: The boolean that indicates whether we want to
                run this function on other drivers. One case is we may need to
                share objects across drivers.
        """
        # If ray.init has not been called yet, then cache the function and
        # export it when connect is called. Otherwise, run the function on all
        # workers.
        if self.mode is None:
            self.cached_functions_to_run.append(function)
        else:
            # Attempt to pickle the function before we need it. This could
            # fail, and it is more convenient if the failure happens before we
            # actually run the function locally.
            pickled_function = pickle.dumps(function)

            function_to_run_id = hashlib.sha1(pickled_function).digest()
            key = b"FunctionsToRun:" + function_to_run_id
            # First run the function on the driver.
            # We always run the task locally.
            function({"worker": self})
            # Check if the function has already been put into redis.
            function_exported = self.redis_client.setnx(b"Lock:" + key, 1)
            if not function_exported:
                # In this case, the function has already been exported, so
                # we don't need to export it again.
                return

            check_oversized_pickle(pickled_function, function.__name__,
                                   "function", self)

            # Run the function on all workers.
            self.redis_client.hmset(
                key, {
                    "driver_id": self.task_driver_id.binary(),
                    "function_id": function_to_run_id,
                    "function": pickled_function,
                    "run_on_other_drivers": str(run_on_other_drivers)
                })
            self.redis_client.rpush("Exports", key)
            # TODO(rkn): If the worker fails after it calls setnx and before it
            # successfully completes the hmset and rpush, then the program will
            # most likely hang. This could be fixed by making these three
            # operations into a transaction (or by implementing a custom
            # command that does all three things).

    def _get_arguments_for_execution(self, function_name, serialized_args):
        """Retrieve the arguments for the remote function.

        This retrieves the values for the arguments to the remote function that
        were passed in as object IDs. Arguments that were passed by value are
        not changed. This is called by the worker that is executing the remote
        function.

        Args:
            function_name (str): The name of the remote function whose
                arguments are being retrieved.
            serialized_args (List): The arguments to the function. These are
                either strings representing serialized objects passed by value
                or they are ray.ObjectIDs.

        Returns:
            The retrieved arguments in addition to the arguments that were
                passed by value.

        Raises:
            RayError: This exception is raised if a task that
                created one of the arguments failed.
        """
        arguments = []
        for (i, arg) in enumerate(serialized_args):
            if isinstance(arg, ObjectID):
                # get the object from the local object store
                argument = self.get_object([arg])[0]
                self.task_context.arguments.append((arg, argument))
                if isinstance(argument, RayError):
                    raise argument
            else:
                # pass the argument by value
                argument = arg

            arguments.append(argument)
        return arguments

    def _store_outputs_in_object_store(self, object_ids, outputs):
        """Store the outputs of a remote function in the local object store.

        This stores the values that were returned by a remote function in the
        local object store. If any of the return values are object IDs, then
        these object IDs are aliased with the object IDs that the scheduler
        assigned for the return values. This is called by the worker that
        executes the remote function.

        Note:
            The arguments object_ids and outputs should have the same length.

        Args:
            object_ids (List[ObjectID]): The object IDs that were assigned to
                the outputs of the remote function call.
            outputs (Tuple): The value returned by the remote function. If the
                remote function was supposed to only return one value, then its
                output was wrapped in a tuple with one element prior to being
                passed into this function.
        """
        for i in range(len(object_ids)):
            if isinstance(outputs[i], ray.actor.ActorHandle):
                raise Exception("Returning an actor handle from a remote "
                                "function is not allowed).")

            self.put_object(object_ids[i], outputs[i])

    def _process_task(self, task, function_execution_info):
        """Execute a task assigned to this worker.

        This method deserializes a task from the scheduler, and attempts to
        execute the task. If the task succeeds, the outputs are stored in the
        local object store. If the task throws an exception, RayTaskError
        objects are stored in the object store to represent the failed task
        (these will be retrieved by calls to get or by subsequent tasks that
        use the outputs of this task).
        """
        assert self.current_task_id.is_nil()
        assert self.task_context.task_index == 0
        if self.actor_id.is_nil():
            assert self.task_context.put_index == 1
        assert self.task_context.arguments == []
        assert self.task_context.returns == []
        if task.actor_id().is_nil():
            # If this worker is not an actor, check that `task_driver_id`
            # was reset when the worker finished the previous task.
            assert self.task_driver_id.is_nil()
            # Set the driver ID of the current running task. This is
            # needed so that if the task throws an exception, we propagate
            # the error message to the correct driver.
            self.task_driver_id = task.driver_id()
        else:
            # If this worker is an actor, task_driver_id wasn't reset.
            # Check that current task's driver ID equals the previous one.
            assert self.task_driver_id == task.driver_id()

        self.task_context.current_task_id = task.task_id()

        function_descriptor = FunctionDescriptor.from_bytes_list(
            task.function_descriptor_list())
        args = task.arguments()
        return_object_ids = task.returns()
        self.task_context.returns = return_object_ids
        if (not task.actor_id().is_nil()
                or not task.actor_creation_id().is_nil()):
            dummy_return_id = return_object_ids.pop()
        function_executor = function_execution_info.function
        function_name = function_execution_info.function_name

        # Get task arguments from the object store.
        try:
            if function_name != "__ray_terminate__":
                self.reraise_actor_init_error()
            self.memory_monitor.raise_if_low_memory()
            with profiling.profile("task:deserialize_arguments"):
                arguments = self._get_arguments_for_execution(
                    function_name, args)
        except Exception as e:
            self._handle_process_task_failure(function_descriptor,
                                              return_object_ids, e,
                                              ray.utils.format_error_message(
                                                  traceback.format_exc()))
            return

        # Execute the task.
        try:
            with profiling.profile("task:execute"):
                if (task.actor_id().is_nil()
                        and task.actor_creation_id().is_nil()):
                    outputs = function_executor(*arguments)
                else:
                    if not task.actor_id().is_nil():
                        key = task.actor_id()
                    else:
                        key = task.actor_creation_id()
                    outputs = function_executor(dummy_return_id,
                                                self.actors[key], *arguments)
        except Exception as e:
            # Determine whether the exception occured during a task, not an
            # actor method.
            task_exception = task.actor_id().is_nil()
            traceback_str = ray.utils.format_error_message(
                traceback.format_exc(), task_exception=task_exception)
            self._handle_process_task_failure(
                function_descriptor, return_object_ids, e, traceback_str)
            return

        # Store the outputs in the local object store.
        try:
            with profiling.profile("task:store_outputs"):
                # If this is an actor task, then the last object ID returned by
                # the task is a dummy output, not returned by the function
                # itself. Decrement to get the correct number of return values.
                num_returns = len(return_object_ids)
                if num_returns == 1:
                    outputs = (outputs, )
                self._store_outputs_in_object_store(return_object_ids, outputs)
        except Exception as e:
            self._handle_process_task_failure(function_descriptor,
                                              return_object_ids, e,
                                              ray.utils.format_error_message(
                                                  traceback.format_exc()))

    def _handle_process_task_failure(self, function_descriptor,
                                     return_object_ids, error, backtrace):
        function_name = function_descriptor.function_name
        failure_object = RayTaskError(function_name, backtrace)
        failure_objects = [
            failure_object for _ in range(len(return_object_ids))
        ]
        self._store_outputs_in_object_store(return_object_ids, failure_objects)
        # Log the error message.
        ray.utils.push_error_to_driver(
            self,
            ray_constants.TASK_PUSH_ERROR,
            str(failure_object),
            driver_id=self.task_driver_id)
        # Mark the actor init as failed
        if not self.actor_id.is_nil() and function_name == "__init__":
            self.mark_actor_init_failed(error)
        # Send signal with the error.
        ray_signal.send(ray_signal.ErrorSignal(str(failure_object)))

    def _wait_for_and_process_task(self, task, nondeterministic_events):
        """Wait for a task to be ready and process the task.

        Args:
            task: The task to execute.
        """
        function_descriptor = FunctionDescriptor.from_bytes_list(
            task.function_descriptor_list())
        driver_id = task.driver_id()

        # TODO(rkn): It would be preferable for actor creation tasks to share
        # more of the code path with regular task execution.
        if not task.actor_creation_id().is_nil():
            assert self.actor_id.is_nil()
            self.actor_id = task.actor_creation_id()
            self.actor_creation_task_id = task.task_id()
            actor_class = self.function_actor_manager.load_actor_class(
                driver_id, function_descriptor)
            self.actors[self.actor_id] = actor_class.__new__(actor_class)
            self.actor_checkpoint_info[self.actor_id] = ActorCheckpointInfo(
                num_tasks_since_last_checkpoint=0,
                last_checkpoint_timestamp=int(1000 * time.time()),
                checkpoint_ids=[],
            )

        execution_info = self.function_actor_manager.get_execution_info(
            driver_id, function_descriptor)

        # Execute the task.
        # TODO(rkn): Consider acquiring this lock with a timeout and pushing a
        # warning to the user if we are waiting too long to acquire the lock
        # because that may indicate that the system is hanging, and it'd be
        # good to know where the system is hanging.
        with self.lock:
            function_name = execution_info.function_name
            extra_data = {
                "name": function_name,
                "task_id": task.task_id().hex()
            }
            if task.actor_id().is_nil():
                if task.actor_creation_id().is_nil():
                    title = "ray_worker:{}()".format(function_name)
                    next_title = "ray_worker"
                else:
                    self.task_context.creation_task_id = task.task_id()
                    actor = self.actors[task.actor_creation_id()]
                    title = "ray_{}:{}()".format(actor.__class__.__name__,
                                                 function_name)
                    next_title = "ray_{}".format(actor.__class__.__name__)
            else:
                actor = self.actors[task.actor_id()]
                title = "ray_{}:{}()".format(actor.__class__.__name__,
                                             function_name)
                next_title = "ray_{}".format(actor.__class__.__name__)

            self.task_context.nondeterministic_events = nondeterministic_events
            with profiling.profile("task", extra_data=extra_data):
                with _changeproctitle(title, next_title):
                    self._process_task(task, execution_info)
                # Reset the state fields so the next task can run.
                self.task_context.current_task_id = TaskID.nil()
                self.task_context.task_index = 0
                self.task_context.arguments.clear()
                self.task_context.returns.clear()
                if self.actor_id.is_nil():
                    # Don't need to reset task_driver_id if the worker is an
                    # actor. Because the following tasks should all have the
                    # same driver id.
                    self.task_driver_id = DriverID.nil()
<<<<<<< HEAD
                    self.task_context.put_index = 1
=======
                    # Reset signal counters so that the next task can get
                    # all past signals.
                    ray_signal.reset()
>>>>>>> 915128bd

        # Increase the task execution counter.
        self.function_actor_manager.increase_task_counter(
            driver_id, function_descriptor)

        reached_max_executions = (self.function_actor_manager.get_task_counter(
            driver_id, function_descriptor) == execution_info.max_calls)
        if reached_max_executions:
            self.raylet_client.disconnect()
            sys.exit(0)

    def _get_next_task_from_local_scheduler(self):
        """Get the next task from the local scheduler.

        Returns:
            A task from the local scheduler.
        """
        with profiling.profile("worker_idle"):
            task, nondeterministic_events = self.raylet_client.get_task()

        # Automatically restrict the GPUs available to this task.
        ray.utils.set_cuda_visible_devices(ray.get_gpu_ids())

        return task, nondeterministic_events

    def main_loop(self):
        """The main loop a worker runs to receive and execute tasks."""

        def exit(signum, frame):
            shutdown()
            sys.exit(0)

        signal.signal(signal.SIGTERM, exit)

        while True:
            task, nondeterministic_events = self._get_next_task_from_local_scheduler()
            self._wait_for_and_process_task(task, nondeterministic_events)


def get_gpu_ids():
    """Get the IDs of the GPUs that are available to the worker.

    If the CUDA_VISIBLE_DEVICES environment variable was set when the worker
    started up, then the IDs returned by this method will be a subset of the
    IDs in CUDA_VISIBLE_DEVICES. If not, the IDs will fall in the range
    [0, NUM_GPUS - 1], where NUM_GPUS is the number of GPUs that the node has.

    Returns:
        A list of GPU IDs.
    """
    if _mode() == LOCAL_MODE:
        raise Exception("ray.get_gpu_ids() currently does not work in PYTHON "
                        "MODE.")

    all_resource_ids = global_worker.raylet_client.resource_ids()
    assigned_ids = [
        resource_id for resource_id, _ in all_resource_ids.get("GPU", [])
    ]
    # If the user had already set CUDA_VISIBLE_DEVICES, then respect that (in
    # the sense that only GPU IDs that appear in CUDA_VISIBLE_DEVICES should be
    # returned).
    if global_worker.original_gpu_ids is not None:
        assigned_ids = [
            global_worker.original_gpu_ids[gpu_id] for gpu_id in assigned_ids
        ]

    return assigned_ids


def get_resource_ids():
    """Get the IDs of the resources that are available to the worker.

    Returns:
        A dictionary mapping the name of a resource to a list of pairs, where
        each pair consists of the ID of a resource and the fraction of that
        resource reserved for this worker.
    """
    if _mode() == LOCAL_MODE:
        raise Exception(
            "ray.get_resource_ids() currently does not work in PYTHON "
            "MODE.")

    return global_worker.raylet_client.resource_ids()


def _webui_url_helper(client):
    """Parsing for getting the url of the web UI.

    Args:
        client: A redis client to use to query the primary Redis shard.

    Returns:
        The URL of the web UI as a string.
    """
    result = client.hmget("webui", "url")[0]
    return ray.utils.decode(result) if result is not None else result


def get_webui_url():
    """Get the URL to access the web UI.

    Note that the URL does not specify which node the web UI is on.

    Returns:
        The URL of the web UI as a string.
    """
    if _mode() == LOCAL_MODE:
        raise Exception("ray.get_webui_url() currently does not work in "
                        "PYTHON MODE.")
    return _webui_url_helper(global_worker.redis_client)


global_worker = Worker()
"""Worker: The global Worker object for this worker process.

We use a global Worker object to ensure that there is a single worker object
per worker process.
"""

global_state = state.GlobalState()

_global_node = None
"""ray.node.Node: The global node object that is created by ray.init()."""


class RayConnectionError(Exception):
    pass


def print_failed_task(task_status):
    """Print information about failed tasks.

    Args:
        task_status (Dict): A dictionary containing the name, operationid, and
            error message for a failed task.
    """
    logger.error("""
      Error: Task failed
        Function Name: {}
        Task ID: {}
        Error Message: \n{}
    """.format(task_status["function_name"], task_status["operationid"],
               task_status["error_message"]))


def error_info():
    """Return information about failed tasks."""
    worker = global_worker
    worker.check_connected()
    return (global_state.error_messages(job_id=worker.task_driver_id) +
            global_state.error_messages(job_id=DriverID.nil()))


def _initialize_serialization(driver_id, worker=global_worker):
    """Initialize the serialization library.

    This defines a custom serializer for object IDs and also tells ray to
    serialize several exception classes that we define for error handling.
    """
    serialization_context = pyarrow.default_serialization_context()
    # Tell the serialization context to use the cloudpickle version that we
    # ship with Ray.
    serialization_context.set_pickle(pickle.dumps, pickle.loads)
    pyarrow.register_torch_serialization_handlers(serialization_context)

    for id_type in ray._raylet._ID_TYPES:
        serialization_context.register_type(
            id_type,
            "{}.{}".format(id_type.__module__, id_type.__name__),
            pickle=True)

    def actor_handle_serializer(obj):
        return obj._serialization_helper(True)

    def actor_handle_deserializer(serialized_obj):
        new_handle = ray.actor.ActorHandle.__new__(ray.actor.ActorHandle)
        new_handle._deserialization_helper(serialized_obj, True)
        return new_handle

    # We register this serializer on each worker instead of calling
    # register_custom_serializer from the driver so that isinstance still
    # works.
    serialization_context.register_type(
        ray.actor.ActorHandle,
        "ray.ActorHandle",
        pickle=False,
        custom_serializer=actor_handle_serializer,
        custom_deserializer=actor_handle_deserializer)

    worker.serialization_context_map[driver_id] = serialization_context

    # Register exception types.
    for error_cls in RAY_EXCEPTION_TYPES:
        register_custom_serializer(
            error_cls,
            use_dict=True,
            local=True,
            driver_id=driver_id,
            class_id=error_cls.__module__ + ". " + error_cls.__name__,
        )
    # Tell Ray to serialize lambdas with pickle.
    register_custom_serializer(
        type(lambda: 0),
        use_pickle=True,
        local=True,
        driver_id=driver_id,
        class_id="lambda")
    # Tell Ray to serialize types with pickle.
    register_custom_serializer(
        type(int),
        use_pickle=True,
        local=True,
        driver_id=driver_id,
        class_id="type")
    # Tell Ray to serialize FunctionSignatures as dictionaries. This is
    # used when passing around actor handles.
    register_custom_serializer(
        ray.signature.FunctionSignature,
        use_dict=True,
        local=True,
        driver_id=driver_id,
        class_id="ray.signature.FunctionSignature")


def get_address_info_from_redis_helper(redis_address,
                                       node_ip_address,
                                       redis_password=None):
    redis_ip_address, redis_port = redis_address.split(":")
    # For this command to work, some other client (on the same machine as
    # Redis) must have run "CONFIG SET protected-mode no".
    redis_client = redis.StrictRedis(
        host=redis_ip_address, port=int(redis_port), password=redis_password)

    client_table = ray.experimental.state.parse_client_table(redis_client)
    if len(client_table) == 0:
        raise Exception(
            "Redis has started but no raylets have registered yet.")

    relevant_client = None
    for client_info in client_table:
        client_node_ip_address = client_info["NodeManagerAddress"]
        if (client_node_ip_address == node_ip_address or
            (client_node_ip_address == "127.0.0.1"
             and redis_ip_address == ray.services.get_node_ip_address())):
            relevant_client = client_info
            break
    if relevant_client is None:
        raise Exception(
            "Redis has started but no raylets have registered yet.")

    return {
        "node_ip_address": node_ip_address,
        "redis_address": redis_address,
        "object_store_address": relevant_client["ObjectStoreSocketName"],
        "raylet_socket_name": relevant_client["RayletSocketName"],
        # Web UI should be running.
        "webui_url": _webui_url_helper(redis_client)
    }


def get_address_info_from_redis(redis_address,
                                node_ip_address,
                                num_retries=5,
                                redis_password=None):
    counter = 0
    while True:
        try:
            return get_address_info_from_redis_helper(
                redis_address, node_ip_address, redis_password=redis_password)
        except Exception:
            if counter == num_retries:
                raise
            # Some of the information may not be in Redis yet, so wait a little
            # bit.
            logger.warning(
                "Some processes that the driver needs to connect to have "
                "not registered with Redis, so retrying. Have you run "
                "'ray start' on this node?")
            time.sleep(1)
        counter += 1


def init(redis_address=None,
         num_cpus=None,
         num_gpus=None,
         resources=None,
         object_store_memory=None,
         redis_max_memory=None,
         log_to_driver=True,
         node_ip_address=None,
         object_id_seed=None,
         local_mode=False,
         redirect_worker_output=None,
         redirect_output=None,
         ignore_reinit_error=False,
         num_redis_shards=None,
         redis_max_clients=None,
         redis_password=None,
         plasma_directory=None,
         huge_pages=False,
         include_webui=False,
         driver_id=None,
         configure_logging=True,
         logging_level=logging.INFO,
         logging_format=ray_constants.LOGGER_FORMAT,
         plasma_store_socket_name=None,
         raylet_socket_name=None,
         temp_dir=None,
         load_code_from_local=False,
         _internal_config=None):
    """Connect to an existing Ray cluster or start one and connect to it.

    This method handles two cases. Either a Ray cluster already exists and we
    just attach this driver to it, or we start all of the processes associated
    with a Ray cluster and attach to the newly started cluster.

    To start Ray and all of the relevant processes, use this as follows:

    .. code-block:: python

        ray.init()

    To connect to an existing Ray cluster, use this as follows (substituting
    in the appropriate address):

    .. code-block:: python

        ray.init(redis_address="123.45.67.89:6379")

    Args:
        redis_address (str): The address of the Redis server to connect to. If
            this address is not provided, then this command will start Redis, a
            global scheduler, a local scheduler, a plasma store, a plasma
            manager, and some workers. It will also kill these processes when
            Python exits.
        num_cpus (int): Number of cpus the user wishes all local schedulers to
            be configured with.
        num_gpus (int): Number of gpus the user wishes all local schedulers to
            be configured with.
        resources: A dictionary mapping the name of a resource to the quantity
            of that resource available.
        object_store_memory: The amount of memory (in bytes) to start the
            object store with. By default, this is capped at 20GB but can be
            set higher.
        redis_max_memory: The max amount of memory (in bytes) to allow each
            redis shard to use. Once the limit is exceeded, redis will start
            LRU eviction of entries. This only applies to the sharded redis
            tables (task, object, and profile tables). By default, this is
            capped at 10GB but can be set higher.
        log_to_driver (bool): If true, then output from all of the worker
            processes on all nodes will be directed to the driver.
        node_ip_address (str): The IP address of the node that we are on.
        object_id_seed (int): Used to seed the deterministic generation of
            object IDs. The same value can be used across multiple runs of the
            same job in order to generate the object IDs in a consistent
            manner. However, the same ID should not be used for different jobs.
        local_mode (bool): True if the code should be executed serially
            without Ray. This is useful for debugging.
        ignore_reinit_error: True if we should suppress errors from calling
            ray.init() a second time.
        num_redis_shards: The number of Redis shards to start in addition to
            the primary Redis shard.
        redis_max_clients: If provided, attempt to configure Redis with this
            maxclients number.
        redis_password (str): Prevents external clients without the password
            from connecting to Redis if provided.
        plasma_directory: A directory where the Plasma memory mapped files will
            be created.
        huge_pages: Boolean flag indicating whether to start the Object
            Store with hugetlbfs support. Requires plasma_directory.
        include_webui: Boolean flag indicating whether to start the web
            UI, which is a Jupyter notebook.
        driver_id: The ID of driver.
        configure_logging: True if allow the logging cofiguration here.
            Otherwise, the users may want to configure it by their own.
        logging_level: Logging level, default will be logging.INFO.
        logging_format: Logging format, default contains a timestamp,
            filename, line number, and message. See ray_constants.py.
        plasma_store_socket_name (str): If provided, it will specify the socket
            name used by the plasma store.
        raylet_socket_name (str): If provided, it will specify the socket path
            used by the raylet process.
        temp_dir (str): If provided, it will specify the root temporary
            directory for the Ray process.
        load_code_from_local: Whether code should be loaded from a local module
            or from the GCS.
        _internal_config (str): JSON configuration for overriding
            RayConfig defaults. For testing purposes ONLY.

    Returns:
        Address information about the started processes.

    Raises:
        Exception: An exception is raised if an inappropriate combination of
            arguments is passed in.
    """

    if configure_logging:
        setup_logger(logging_level, logging_format)

    if local_mode:
        driver_mode = LOCAL_MODE
    else:
        driver_mode = SCRIPT_MODE

    if setproctitle is None:
        logger.warning(
            "WARNING: Not updating worker name since `setproctitle` is not "
            "installed. Install this with `pip install setproctitle` "
            "(or ray[debug]) to enable monitoring of worker processes.")

    if global_worker.connected:
        if ignore_reinit_error:
            logger.error("Calling ray.init() again after it has already been "
                         "called.")
            return
        else:
            raise Exception("Perhaps you called ray.init twice by accident? "
                            "This error can be suppressed by passing in "
                            "'ignore_reinit_error=True' or by calling "
                            "'ray.shutdown()' prior to 'ray.init()'.")

    # Convert hostnames to numerical IP address.
    if node_ip_address is not None:
        node_ip_address = services.address_to_ip(node_ip_address)
    if redis_address is not None:
        redis_address = services.address_to_ip(redis_address)

    address_info = {
        "node_ip_address": node_ip_address,
        "redis_address": redis_address
    }

    global _global_node
    if driver_mode == LOCAL_MODE:
        # If starting Ray in LOCAL_MODE, don't start any other processes.
        pass
    elif redis_address is None:
        # TODO(suquark): We should remove the code below because they
        # have been set when initializing the node.
        if node_ip_address is None:
            node_ip_address = ray.services.get_node_ip_address()
        if num_redis_shards is None:
            num_redis_shards = 1
        # In this case, we need to start a new cluster.
        ray_params = ray.parameter.RayParams(
            redis_address=redis_address,
            node_ip_address=node_ip_address,
            object_id_seed=object_id_seed,
            local_mode=local_mode,
            driver_mode=driver_mode,
            redirect_worker_output=redirect_worker_output,
            redirect_output=redirect_output,
            num_cpus=num_cpus,
            num_gpus=num_gpus,
            resources=resources,
            num_redis_shards=num_redis_shards,
            redis_max_clients=redis_max_clients,
            redis_password=redis_password,
            plasma_directory=plasma_directory,
            huge_pages=huge_pages,
            include_webui=include_webui,
            object_store_memory=object_store_memory,
            redis_max_memory=redis_max_memory,
            plasma_store_socket_name=plasma_store_socket_name,
            raylet_socket_name=raylet_socket_name,
            temp_dir=temp_dir,
            load_code_from_local=load_code_from_local,
            _internal_config=_internal_config,
        )
        # Start the Ray processes. We set shutdown_at_exit=False because we
        # shutdown the node in the ray.shutdown call that happens in the atexit
        # handler.
        _global_node = ray.node.Node(
            head=True, shutdown_at_exit=False, ray_params=ray_params)
        address_info["redis_address"] = _global_node.redis_address
        address_info[
            "object_store_address"] = _global_node.plasma_store_socket_name
        address_info["webui_url"] = _global_node.webui_url
        address_info["raylet_socket_name"] = _global_node.raylet_socket_name
    else:
        # In this case, we are connecting to an existing cluster.
        if num_cpus is not None or num_gpus is not None:
            raise Exception("When connecting to an existing cluster, num_cpus "
                            "and num_gpus must not be provided.")
        if resources is not None:
            raise Exception("When connecting to an existing cluster, "
                            "resources must not be provided.")
        if num_redis_shards is not None:
            raise Exception("When connecting to an existing cluster, "
                            "num_redis_shards must not be provided.")
        if redis_max_clients is not None:
            raise Exception("When connecting to an existing cluster, "
                            "redis_max_clients must not be provided.")
        if object_store_memory is not None:
            raise Exception("When connecting to an existing cluster, "
                            "object_store_memory must not be provided.")
        if redis_max_memory is not None:
            raise Exception("When connecting to an existing cluster, "
                            "redis_max_memory must not be provided.")
        if plasma_directory is not None:
            raise Exception("When connecting to an existing cluster, "
                            "plasma_directory must not be provided.")
        if huge_pages:
            raise Exception("When connecting to an existing cluster, "
                            "huge_pages must not be provided.")
        if temp_dir is not None:
            raise Exception("When connecting to an existing cluster, "
                            "temp_dir must not be provided.")
        if plasma_store_socket_name is not None:
            raise Exception("When connecting to an existing cluster, "
                            "plasma_store_socket_name must not be provided.")
        if raylet_socket_name is not None:
            raise Exception("When connecting to an existing cluster, "
                            "raylet_socket_name must not be provided.")
        if _internal_config is not None:
            raise Exception("When connecting to an existing cluster, "
                            "_internal_config must not be provided.")

        # Get the node IP address if one is not provided.

        if node_ip_address is None:
            node_ip_address = services.get_node_ip_address(redis_address)
        # Get the address info of the processes to connect to from Redis.
        address_info = get_address_info_from_redis(
            redis_address, node_ip_address, redis_password=redis_password)
        # TODO(suquark): Use "node" as the input of "connect()".
        # In this case, we only need to connect the node.
        ray_params = ray.parameter.RayParams(
            node_ip_address=node_ip_address,
            redis_address=redis_address,
            redis_password=redis_password,
            plasma_store_socket_name=address_info["object_store_address"],
            raylet_socket_name=address_info["raylet_socket_name"],
            object_id_seed=object_id_seed,
            temp_dir=temp_dir)
        _global_node = ray.node.Node(
            ray_params, head=False, shutdown_at_exit=False, connect_only=True)

    if driver_mode == LOCAL_MODE:
        driver_address_info = {}
    else:
        driver_address_info = {
            "node_ip_address": node_ip_address,
            "redis_address": address_info["redis_address"],
            "store_socket_name": address_info["object_store_address"],
            "webui_url": address_info["webui_url"],
            "raylet_socket_name": address_info["raylet_socket_name"],
        }

    connect(
        driver_address_info,
        redis_password=redis_password,
        object_id_seed=object_id_seed,
        mode=driver_mode,
        log_to_driver=log_to_driver,
        worker=global_worker,
        driver_id=driver_id,
        load_code_from_local=load_code_from_local)

    for hook in _post_init_hooks:
        hook()

    return address_info


# Functions to run as callback after a successful ray init
_post_init_hooks = []


def shutdown(exiting_interpreter=False):
    """Disconnect the worker, and terminate processes started by ray.init().

    This will automatically run at the end when a Python process that uses Ray
    exits. It is ok to run this twice in a row. The primary use case for this
    function is to cleanup state between tests.

    Note that this will clear any remote function definitions, actor
    definitions, and existing actors, so if you wish to use any previously
    defined remote functions or actors after calling ray.shutdown(), then you
    need to redefine them. If they were defined in an imported module, then you
    will need to reload the module.

    Args:
        exiting_interpreter (bool): True if this is called by the atexit hook
            and false otherwise. If we are exiting the interpreter, we will
            wait a little while to print any extra error messages.
    """
    if exiting_interpreter and global_worker.mode == SCRIPT_MODE:
        # This is a duration to sleep before shutting down everything in order
        # to make sure that log messages finish printing.
        time.sleep(0.5)

    disconnect()

    # Shut down the Ray processes.
    global _global_node
    if _global_node is not None:
        _global_node.kill_all_processes(check_alive=False, allow_graceful=True)
        _global_node = None

    global_worker.set_mode(None)


atexit.register(shutdown, True)

# Define a custom excepthook so that if the driver exits with an exception, we
# can push that exception to Redis.
normal_excepthook = sys.excepthook


def custom_excepthook(type, value, tb):
    # If this is a driver, push the exception to redis.
    if global_worker.mode == SCRIPT_MODE:
        error_message = "".join(traceback.format_tb(tb))
        global_worker.redis_client.hmset(b"Drivers:" + global_worker.worker_id,
                                         {"exception": error_message})
    # Call the normal excepthook.
    normal_excepthook(type, value, tb)


sys.excepthook = custom_excepthook

# The last time we raised a TaskError in this process. We use this value to
# suppress redundant error messages pushed from the workers.
last_task_error_raise_time = 0

# The max amount of seconds to wait before printing out an uncaught error.
UNCAUGHT_ERROR_GRACE_PERIOD = 5


def print_logs(redis_client, threads_stopped):
    """Prints log messages from workers on all of the nodes.

    Args:
        redis_client: A client to the primary Redis shard.
        threads_stopped (threading.Event): A threading event used to signal to
            the thread that it should exit.
    """
    pubsub_client = redis_client.pubsub(ignore_subscribe_messages=True)
    pubsub_client.subscribe(ray.gcs_utils.LOG_FILE_CHANNEL)
    localhost = services.get_node_ip_address()
    try:
        # Keep track of the number of consecutive log messages that have been
        # received with no break in between. If this number grows continually,
        # then the worker is probably not able to process the log messages as
        # rapidly as they are coming in.
        num_consecutive_messages_received = 0
        while True:
            # Exit if we received a signal that we should stop.
            if threads_stopped.is_set():
                return

            msg = pubsub_client.get_message()
            if msg is None:
                num_consecutive_messages_received = 0
                threads_stopped.wait(timeout=0.01)
                continue
            num_consecutive_messages_received += 1

            data = json.loads(ray.utils.decode(msg["data"]))
            if data["ip"] == localhost:
                for line in data["lines"]:
                    print("{}{}(pid={}){} {}".format(
                        colorama.Style.DIM, colorama.Fore.CYAN, data["pid"],
                        colorama.Style.RESET_ALL, line))
            else:
                for line in data["lines"]:
                    print("{}{}(pid={}, ip={}){} {}".format(
                        colorama.Style.DIM, colorama.Fore.CYAN, data["pid"],
                        data["ip"], colorama.Style.RESET_ALL, line))

            if (num_consecutive_messages_received % 100 == 0
                    and num_consecutive_messages_received > 0):
                logger.warning(
                    "The driver may not be able to keep up with the "
                    "stdout/stderr of the workers. To avoid forwarding logs "
                    "to the driver, use 'ray.init(log_to_driver=False)'.")
    finally:
        # Close the pubsub client to avoid leaking file descriptors.
        pubsub_client.close()


def print_error_messages_raylet(task_error_queue, threads_stopped):
    """Prints message received in the given output queue.

    This checks periodically if any un-raised errors occured in the background.

    Args:
        task_error_queue (queue.Queue): A queue used to receive errors from the
            thread that listens to Redis.
        threads_stopped (threading.Event): A threading event used to signal to
            the thread that it should exit.
    """

    while True:
        # Exit if we received a signal that we should stop.
        if threads_stopped.is_set():
            return

        try:
            error, t = task_error_queue.get(block=False)
        except queue.Empty:
            threads_stopped.wait(timeout=0.01)
            continue
        # Delay errors a little bit of time to attempt to suppress redundant
        # messages originating from the worker.
        while t + UNCAUGHT_ERROR_GRACE_PERIOD > time.time():
            threads_stopped.wait(timeout=1)
            if threads_stopped.is_set():
                break
        if t < last_task_error_raise_time + UNCAUGHT_ERROR_GRACE_PERIOD:
            logger.debug("Suppressing error from worker: {}".format(error))
        else:
            logger.error(
                "Possible unhandled error from worker: {}".format(error))


def listen_error_messages_raylet(worker, task_error_queue, threads_stopped):
    """Listen to error messages in the background on the driver.

    This runs in a separate thread on the driver and pushes (error, time)
    tuples to the output queue.

    Args:
        worker: The worker class that this thread belongs to.
        task_error_queue (queue.Queue): A queue used to communicate with the
            thread that prints the errors found by this thread.
        threads_stopped (threading.Event): A threading event used to signal to
            the thread that it should exit.
    """
    worker.error_message_pubsub_client = worker.redis_client.pubsub(
        ignore_subscribe_messages=True)
    # Exports that are published after the call to
    # error_message_pubsub_client.subscribe and before the call to
    # error_message_pubsub_client.listen will still be processed in the loop.

    # Really we should just subscribe to the errors for this specific job.
    # However, currently all errors seem to be published on the same channel.
    error_pubsub_channel = str(
        ray.gcs_utils.TablePubsub.ERROR_INFO).encode("ascii")
    worker.error_message_pubsub_client.subscribe(error_pubsub_channel)
    # worker.error_message_pubsub_client.psubscribe("*")

    try:
        # Get the exports that occurred before the call to subscribe.
        with worker.lock:
            error_messages = global_state.error_messages(worker.task_driver_id)
            for error_message in error_messages:
                logger.error(error_message)

        while True:
            # Exit if we received a signal that we should stop.
            if threads_stopped.is_set():
                return

            msg = worker.error_message_pubsub_client.get_message()
            if msg is None:
                threads_stopped.wait(timeout=0.01)
                continue
            gcs_entry = ray.gcs_utils.GcsTableEntry.GetRootAsGcsTableEntry(
                msg["data"], 0)
            assert gcs_entry.EntriesLength() == 1
            error_data = ray.gcs_utils.ErrorTableData.GetRootAsErrorTableData(
                gcs_entry.Entries(0), 0)
            job_id = error_data.JobId()
            if job_id not in [
                    worker.task_driver_id.binary(),
                    DriverID.nil().binary()
            ]:
                continue

            error_message = ray.utils.decode(error_data.ErrorMessage())
            if (ray.utils.decode(
                    error_data.Type()) == ray_constants.TASK_PUSH_ERROR):
                # Delay it a bit to see if we can suppress it
                task_error_queue.put((error_message, time.time()))
            else:
                logger.error(error_message)
    finally:
        # Close the pubsub client to avoid leaking file descriptors.
        worker.error_message_pubsub_client.close()


def is_initialized():
    """Check if ray.init has been called yet.

    Returns:
        True if ray.init has already been called and false otherwise.
    """
    return ray.worker.global_worker.connected


def connect(info,
            redis_password=None,
            object_id_seed=None,
            mode=WORKER_MODE,
            log_to_driver=False,
            worker=global_worker,
            driver_id=None,
            load_code_from_local=False):
    """Connect this worker to the local scheduler, to Plasma, and to Redis.

    Args:
        info (dict): A dictionary with address of the Redis server and the
            sockets of the plasma store and raylet.
        redis_password (str): Prevents external clients without the password
            from connecting to Redis if provided.
        object_id_seed (int): Used to seed the deterministic generation of
            object IDs. The same value can be used across multiple runs of the
            same job in order to generate the object IDs in a consistent
            manner. However, the same ID should not be used for different jobs.
        mode: The mode of the worker. One of SCRIPT_MODE, WORKER_MODE, and
            LOCAL_MODE.
        log_to_driver (bool): If true, then output from all of the worker
            processes on all nodes will be directed to the driver.
        worker: The ray.Worker instance.
        driver_id: The ID of driver. If it's None, then we will generate one.
    """
    # Do some basic checking to make sure we didn't call ray.init twice.
    error_message = "Perhaps you called ray.init twice by accident?"
    assert not worker.connected, error_message
    assert worker.cached_functions_to_run is not None, error_message

    # Enable nice stack traces on SIGSEGV etc.
    if not faulthandler.is_enabled():
        faulthandler.enable(all_threads=False)

    worker.profiler = profiling.Profiler(worker, worker.threads_stopped)

    # Initialize some fields.
    if mode is WORKER_MODE:
        worker.worker_id = _random_string()
        if setproctitle:
            setproctitle.setproctitle("ray_worker")
    else:
        # This is the code path of driver mode.
        if driver_id is None:
            driver_id = DriverID(_random_string())

        if not isinstance(driver_id, DriverID):
            raise TypeError("The type of given driver id must be DriverID.")

        worker.worker_id = driver_id.binary()

    # When tasks are executed on remote workers in the context of multiple
    # drivers, the task driver ID is used to keep track of which driver is
    # responsible for the task so that error messages will be propagated to
    # the correct driver.
    if mode != WORKER_MODE:
        worker.task_driver_id = DriverID(worker.worker_id)

    # All workers start out as non-actors. A worker can be turned into an actor
    # after it is created.
    worker.actor_id = ActorID.nil()
    worker.connected = True
    worker.set_mode(mode)
    worker.load_code_from_local = load_code_from_local

    # If running Ray in LOCAL_MODE, there is no need to create call
    # create_worker or to start the worker service.
    if mode == LOCAL_MODE:
        return
    # Set the node IP address.
    worker.node_ip_address = info["node_ip_address"]
    worker.redis_address = info["redis_address"]

    # Create a Redis client.
    redis_ip_address, redis_port = info["redis_address"].split(":")
    # The Redis client can safely be shared between threads. However, that is
    # not true of Redis pubsub clients. See the documentation at
    # https://github.com/andymccurdy/redis-py#thread-safety.
    worker.redis_client = redis.StrictRedis(
        host=redis_ip_address, port=int(redis_port), password=redis_password)

    # For driver's check that the version information matches the version
    # information that the Ray cluster was started with.
    try:
        ray.services.check_version_info(worker.redis_client)
    except Exception as e:
        if mode == SCRIPT_MODE:
            raise e
        elif mode == WORKER_MODE:
            traceback_str = traceback.format_exc()
            ray.utils.push_error_to_driver_through_redis(
                worker.redis_client,
                ray_constants.VERSION_MISMATCH_PUSH_ERROR,
                traceback_str,
                driver_id=None)

    worker.lock = threading.Lock()

    # Create an object for interfacing with the global state.
    global_state._initialize_global_state(
        redis_ip_address, int(redis_port), redis_password=redis_password)

    # Register the worker with Redis.
    if mode == SCRIPT_MODE:
        # The concept of a driver is the same as the concept of a "job".
        # Register the driver/job with Redis here.
        import __main__ as main
        driver_info = {
            "node_ip_address": worker.node_ip_address,
            "driver_id": worker.worker_id,
            "start_time": time.time(),
            "plasma_store_socket": info["store_socket_name"],
            "raylet_socket": info.get("raylet_socket_name"),
            "name": (main.__file__
                     if hasattr(main, "__file__") else "INTERACTIVE MODE")
        }
        worker.redis_client.hmset(b"Drivers:" + worker.worker_id, driver_info)
    elif mode == WORKER_MODE:
        # Register the worker with Redis.
        worker_dict = {
            "node_ip_address": worker.node_ip_address,
            "plasma_store_socket": info["store_socket_name"],
        }
        # Check the RedirectOutput key in Redis and based on its value redirect
        # worker output and error to their own files.
        # This key is set in services.py when Redis is started.
        redirect_worker_output_val = worker.redis_client.get("RedirectOutput")
        if (redirect_worker_output_val is not None
                and int(redirect_worker_output_val) == 1):
            log_stdout_file, log_stderr_file = (
                _global_node.new_worker_redirected_log_file(worker.worker_id))
            # Redirect stdout/stderr at the file descriptor level. If we simply
            # set sys.stdout and sys.stderr, then logging from C++ can fail to
            # be redirected.
            os.dup2(log_stdout_file.fileno(), sys.stdout.fileno())
            os.dup2(log_stderr_file.fileno(), sys.stderr.fileno())
            # We also manually set sys.stdout and sys.stderr because that seems
            # to have an affect on the output buffering. Without doing this,
            # stdout and stderr are heavily buffered resulting in seemingly
            # lost logging statements.
            sys.stdout = log_stdout_file
            sys.stderr = log_stderr_file
            # This should always be the first message to appear in the worker's
            # stdout and stderr log files. The string "Ray worker pid:" is
            # parsed in the log monitor process.
            print("Ray worker pid: {}".format(os.getpid()))
            print("Ray worker pid: {}".format(os.getpid()), file=sys.stderr)
            sys.stdout.flush()
            sys.stderr.flush()

            worker_dict["stdout_file"] = os.path.abspath(log_stdout_file.name)
            worker_dict["stderr_file"] = os.path.abspath(log_stderr_file.name)
        worker.redis_client.hmset(b"Workers:" + worker.worker_id, worker_dict)
    else:
        raise Exception("This code should be unreachable.")

    # Create an object store client.
    worker.plasma_client = thread_safe_client(
        plasma.connect(info["store_socket_name"], None, 0, 300))

    # If this is a driver, set the current task ID, the task driver ID, and set
    # the task index to 0.
    if mode == SCRIPT_MODE:
        # If the user provided an object_id_seed, then set the current task ID
        # deterministically based on that seed (without altering the state of
        # the user's random number generator). Otherwise, set the current task
        # ID randomly to avoid object ID collisions.
        numpy_state = np.random.get_state()
        if object_id_seed is not None:
            np.random.seed(object_id_seed)
        else:
            # Try to use true randomness.
            np.random.seed(None)
        # Reset the state of the numpy random number generator.
        np.random.set_state(numpy_state)

        # Create an entry for the driver task in the task table. This task is
        # added immediately with status RUNNING. This allows us to push errors
        # related to this driver task back to the driver.  For example, if the
        # driver creates an object that is later evicted, we should notify the
        # user that we're unable to reconstruct the object, since we cannot
        # rerun the driver.
        nil_actor_counter = 0

        function_descriptor = FunctionDescriptor.for_driver_task()
        driver_task = ray._raylet.Task(
            worker.task_driver_id,
            function_descriptor.get_function_descriptor_list(),
            [],  # arguments.
            0,  # num_returns.
            TaskID(_random_string()),  # parent_task_id.
            0,  # parent_counter.
            ActorID.nil(),  # actor_creation_id.
            ObjectID.nil(),  # actor_creation_dummy_object_id.
            0,  # max_actor_reconstructions.
            ActorID.nil(),  # actor_id.
            ActorHandleID.nil(),  # actor_handle_id.
            nil_actor_counter,  # actor_counter.
            [],  # new_actor_handles.
            [],  # execution_dependencies.
            {"CPU": 0},  # resource_map.
            {},  # placement_resource_map.
        )

        # Add the driver task to the task table.
        global_state._execute_command(driver_task.task_id(), "RAY.TABLE_ADD",
                                      ray.gcs_utils.TablePrefix.RAYLET_TASK,
                                      ray.gcs_utils.TablePubsub.RAYLET_TASK,
                                      driver_task.task_id().binary(),
                                      driver_task._serialized_raylet_task())

        # Set the driver's current task ID to the task ID assigned to the
        # driver task.
        worker.task_context.current_task_id = driver_task.task_id()

    worker.raylet_client = ray._raylet.RayletClient(
        info["raylet_socket_name"],
        ClientID(worker.worker_id),
        (mode == WORKER_MODE),
        DriverID(worker.current_task_id.binary()),
    )

    # Start the import thread
    worker.import_thread = import_thread.ImportThread(worker, mode,
                                                      worker.threads_stopped)
    worker.import_thread.start()

    # If this is a driver running in SCRIPT_MODE, start a thread to print error
    # messages asynchronously in the background. Ideally the scheduler would
    # push messages to the driver's worker service, but we ran into bugs when
    # trying to properly shutdown the driver's worker service, so we are
    # temporarily using this implementation which constantly queries the
    # scheduler for new error messages.
    if mode == SCRIPT_MODE:
        q = queue.Queue()
        worker.listener_thread = threading.Thread(
            target=listen_error_messages_raylet,
            name="ray_listen_error_messages",
            args=(worker, q, worker.threads_stopped))
        worker.printer_thread = threading.Thread(
            target=print_error_messages_raylet,
            name="ray_print_error_messages",
            args=(q, worker.threads_stopped))
        worker.listener_thread.daemon = True
        worker.listener_thread.start()
        worker.printer_thread.daemon = True
        worker.printer_thread.start()
        if log_to_driver:
            worker.logger_thread = threading.Thread(
                target=print_logs,
                name="ray_print_logs",
                args=(worker.redis_client, worker.threads_stopped))
            worker.logger_thread.daemon = True
            worker.logger_thread.start()

    # If we are using the raylet code path and we are not in local mode, start
    # a background thread to periodically flush profiling data to the GCS.
    if mode != LOCAL_MODE:
        worker.profiler.start_flush_thread()

    if mode == SCRIPT_MODE:
        # Add the directory containing the script that is running to the Python
        # paths of the workers. Also add the current directory. Note that this
        # assumes that the directory structures on the machines in the clusters
        # are the same.
        script_directory = os.path.abspath(os.path.dirname(sys.argv[0]))
        current_directory = os.path.abspath(os.path.curdir)
        worker.run_function_on_all_workers(
            lambda worker_info: sys.path.insert(1, script_directory))
        worker.run_function_on_all_workers(
            lambda worker_info: sys.path.insert(1, current_directory))
        # TODO(rkn): Here we first export functions to run, then remote
        # functions. The order matters. For example, one of the functions to
        # run may set the Python path, which is needed to import a module used
        # to define a remote function. We may want to change the order to
        # simply be the order in which the exports were defined on the driver.
        # In addition, we will need to retain the ability to decide what the
        # first few exports are (mostly to set the Python path). Additionally,
        # note that the first exports to be defined on the driver will be the
        # ones defined in separate modules that are imported by the driver.
        # Export cached functions_to_run.
        for function in worker.cached_functions_to_run:
            worker.run_function_on_all_workers(function)
        # Export cached remote functions and actors to the workers.
        worker.function_actor_manager.export_cached()
    worker.cached_functions_to_run = None


def disconnect():
    """Disconnect this worker from the scheduler and object store."""
    # Reset the list of cached remote functions and actors so that if more
    # remote functions or actors are defined and then connect is called again,
    # the remote functions will be exported. This is mostly relevant for the
    # tests.
    worker = global_worker
    if worker.connected:
        # Shutdown all of the threads that we've started. TODO(rkn): This
        # should be handled cleanly in the worker object's destructor and not
        # in this disconnect method.
        worker.threads_stopped.set()
        if hasattr(worker, "import_thread"):
            worker.import_thread.join_import_thread()
        if hasattr(worker, "profiler") and hasattr(worker.profiler, "t"):
            worker.profiler.join_flush_thread()
        if hasattr(worker, "listener_thread"):
            worker.listener_thread.join()
        if hasattr(worker, "printer_thread"):
            worker.printer_thread.join()
        if hasattr(worker, "logger_thread"):
            worker.logger_thread.join()
        worker.threads_stopped.clear()
        worker._session_index += 1

    worker.connected = False
    worker.cached_functions_to_run = []
    worker.function_actor_manager.reset_cache()
    worker.serialization_context_map.clear()

    if hasattr(worker, "raylet_client"):
        del worker.raylet_client
    if hasattr(worker, "plasma_client"):
        worker.plasma_client.disconnect()


@contextmanager
def _changeproctitle(title, next_title):
    if setproctitle:
        setproctitle.setproctitle(title)
    yield
    if setproctitle:
        setproctitle.setproctitle(next_title)


def _try_to_compute_deterministic_class_id(cls, depth=5):
    """Attempt to produce a deterministic class ID for a given class.

    The goal here is for the class ID to be the same when this is run on
    different worker processes. Pickling, loading, and pickling again seems to
    produce more consistent results than simply pickling. This is a bit crazy
    and could cause problems, in which case we should revert it and figure out
    something better.

    Args:
        cls: The class to produce an ID for.
        depth: The number of times to repeatedly try to load and dump the
            string while trying to reach a fixed point.

    Returns:
        A class ID for this class. We attempt to make the class ID the same
            when this function is run on different workers, but that is not
            guaranteed.

    Raises:
        Exception: This could raise an exception if cloudpickle raises an
            exception.
    """
    # Pickling, loading, and pickling again seems to produce more consistent
    # results than simply pickling. This is a bit
    class_id = pickle.dumps(cls)
    for _ in range(depth):
        new_class_id = pickle.dumps(pickle.loads(class_id))
        if new_class_id == class_id:
            # We appear to have reached a fix point, so use this as the ID.
            return hashlib.sha1(new_class_id).digest()
        class_id = new_class_id

    # We have not reached a fixed point, so we may end up with a different
    # class ID for this custom class on each worker, which could lead to the
    # same class definition being exported many many times.
    logger.warning(
        "WARNING: Could not produce a deterministic class ID for class "
        "{}".format(cls))
    return hashlib.sha1(new_class_id).digest()


def register_custom_serializer(cls,
                               use_pickle=False,
                               use_dict=False,
                               serializer=None,
                               deserializer=None,
                               local=False,
                               driver_id=None,
                               class_id=None):
    """Enable serialization and deserialization for a particular class.

    This method runs the register_class function defined below on every worker,
    which will enable ray to properly serialize and deserialize objects of
    this class.

    Args:
        cls (type): The class that ray should use this custom serializer for.
        use_pickle (bool): If true, then objects of this class will be
            serialized using pickle.
        use_dict: If true, then objects of this class be serialized turning
            their __dict__ fields into a dictionary. Must be False if
            use_pickle is true.
        serializer: The custom serializer to use. This should be provided if
            and only if use_pickle and use_dict are False.
        deserializer: The custom deserializer to use. This should be provided
            if and only if use_pickle and use_dict are False.
        local: True if the serializers should only be registered on the current
            worker. This should usually be False.
        driver_id: ID of the driver that we want to register the class for.
        class_id: ID of the class that we are registering. If this is not
            specified, we will calculate a new one inside the function.

    Raises:
        Exception: An exception is raised if pickle=False and the class cannot
            be efficiently serialized by Ray. This can also raise an exception
            if use_dict is true and cls is not pickleable.
    """
    worker = global_worker
    assert (serializer is None) == (deserializer is None), (
        "The serializer/deserializer arguments must both be provided or "
        "both not be provided.")
    use_custom_serializer = (serializer is not None)

    assert use_custom_serializer + use_pickle + use_dict == 1, (
        "Exactly one of use_pickle, use_dict, or serializer/deserializer must "
        "be specified.")

    if use_dict:
        # Raise an exception if cls cannot be serialized efficiently by Ray.
        serialization.check_serializable(cls)

    if class_id is None:
        if not local:
            # In this case, the class ID will be used to deduplicate the class
            # across workers. Note that cloudpickle unfortunately does not
            # produce deterministic strings, so these IDs could be different
            # on different workers. We could use something weaker like
            # cls.__name__, however that would run the risk of having
            # collisions.
            # TODO(rkn): We should improve this.
            try:
                # Attempt to produce a class ID that will be the same on each
                # worker. However, determinism is not guaranteed, and the
                # result may be different on different workers.
                class_id = _try_to_compute_deterministic_class_id(cls)
            except Exception:
                raise serialization.CloudPickleError("Failed to pickle class "
                                                     "'{}'".format(cls))
        else:
            # In this case, the class ID only needs to be meaningful on this
            # worker and not across workers.
            class_id = _random_string()

        # Make sure class_id is a string.
        class_id = ray.utils.binary_to_hex(class_id)

    if driver_id is None:
        driver_id = worker.task_driver_id
    assert isinstance(driver_id, DriverID)

    def register_class_for_serialization(worker_info):
        # TODO(rkn): We need to be more thoughtful about what to do if custom
        # serializers have already been registered for class_id. In some cases,
        # we may want to use the last user-defined serializers and ignore
        # subsequent calls to register_custom_serializer that were made by the
        # system.

        serialization_context = worker_info[
            "worker"].get_serialization_context(driver_id)
        serialization_context.register_type(
            cls,
            class_id,
            pickle=use_pickle,
            custom_serializer=serializer,
            custom_deserializer=deserializer)

    if not local:
        worker.run_function_on_all_workers(register_class_for_serialization)
    else:
        # Since we are pickling objects of this class, we don't actually need
        # to ship the class definition.
        register_class_for_serialization({"worker": worker})


def get(object_ids, suppress_reconstruction=False, timeout=None):
    """Get a remote object or a list of remote objects from the object store.

    This method blocks until the object corresponding to the object ID is
    available in the local object store. If this object is not in the local
    object store, it will be shipped from an object store that has it (once the
    object has been created). If object_ids is a list, then the objects
    corresponding to each object in the list will be returned.

    Args:
        object_ids: Object ID of the object to get or a list of object IDs to
            get.

    Returns:
        A Python object or a list of Python objects.

    Raises:
        Exception: An exception is raised if the task that created the object
            or that created one of the objects raised an exception.
    """
    worker = global_worker
    worker.check_connected()
    with profiling.profile("ray.get"):
        if worker.mode == LOCAL_MODE:
            # In LOCAL_MODE, ray.get is the identity operation (the input will
            # actually be a value not an objectid).
            return object_ids
        global last_task_error_raise_time
        if isinstance(object_ids, list):
            values = worker.get_object(
                object_ids,
                suppress_reconstruction=suppress_reconstruction,
                timeout=timeout)
            for i, value in enumerate(values):
                if isinstance(value, RayError):
                    last_task_error_raise_time = time.time()
                    raise value
            return values
        else:
            value = worker.get_object(
                [object_ids],
                suppress_reconstruction=suppress_reconstruction,
                timeout=timeout)[0]
            if isinstance(value, RayError):
                # If the result is a RayError, then the task that created
                # this object failed, and we should propagate the error message
                # here.
                last_task_error_raise_time = time.time()
                raise value
            return value


def put(value):
    """Store an object in the object store.

    Args:
        value: The Python object to be stored.

    Returns:
        The object ID assigned to this value.
    """
    worker = global_worker
    worker.check_connected()
    with profiling.profile("ray.put"):
        if worker.mode == LOCAL_MODE:
            # In LOCAL_MODE, ray.put is the identity operation.
            return value

        task_id = worker.current_task_id
        if not worker.actor_id.is_nil():
            task_id = worker.task_context.creation_task_id
        object_id = ray._raylet.compute_put_id(
            task_id,
            worker.task_context.put_index,
        )
        worker.put_object(object_id, value)
        worker.task_context.put_index += 1
        return object_id


def wait(object_ids,
         num_returns=1,
         timeout=None,
         suppress_reconstruction=False,
         request_once=False):
    """Return a list of IDs that are ready and a list of IDs that are not.

    .. warning::

        The **timeout** argument used to be in **milliseconds** (up through
        ``ray==0.6.1``) and now it is in **seconds**.

    If timeout is set, the function returns either when the requested number of
    IDs are ready or when the timeout is reached, whichever occurs first. If it
    is not set, the function simply waits until that number of objects is ready
    and returns that exact number of object IDs.

    This method returns two lists. The first list consists of object IDs that
    correspond to objects that are available in the object store. The second
    list corresponds to the rest of the object IDs (which may or may not be
    ready).

    Ordering of the input list of object IDs is preserved. That is, if A
    precedes B in the input list, and both are in the ready list, then A will
    precede B in the ready list. This also holds true if A and B are both in
    the remaining list.

    Args:
        object_ids (List[ObjectID]): List of object IDs for objects that may or
            may not be ready. Note that these IDs must be unique.
        num_returns (int): The number of object IDs that should be returned.
        timeout (float): The maximum amount of time in seconds to wait before
            returning.

    Returns:
        A list of object IDs that are ready and a list of the remaining object
        IDs.
    """
    worker = global_worker

    if isinstance(object_ids, ObjectID):
        raise TypeError(
            "wait() expected a list of ray.ObjectID, got a single ray.ObjectID"
        )

    if not isinstance(object_ids, list):
        raise TypeError(
            "wait() expected a list of ray.ObjectID, got {}".format(
                type(object_ids)))

    if isinstance(timeout, int) and timeout != 0:
        logger.warning("The 'timeout' argument now requires seconds instead "
                       "of milliseconds. This message can be suppressed by "
                       "passing in a float.")

    if timeout is not None and timeout < 0:
        raise ValueError("The 'timeout' argument must be nonnegative. "
                         "Received {}".format(timeout))

    if worker.mode != LOCAL_MODE:
        for object_id in object_ids:
            if not isinstance(object_id, ObjectID):
                raise TypeError("wait() expected a list of ray.ObjectID, "
                                "got list containing {}".format(
                                    type(object_id)))

    worker.check_connected()
    # TODO(swang): Check main thread.
    with profiling.profile("ray.wait"):
        # When Ray is run in LOCAL_MODE, all functions are run immediately,
        # so all objects in object_id are ready.
        if worker.mode == LOCAL_MODE:
            return object_ids[:num_returns], object_ids[num_returns:]

        # TODO(rkn): This is a temporary workaround for
        # https://github.com/ray-project/ray/issues/997. However, it should be
        # fixed in Arrow instead of here.
        if len(object_ids) == 0:
            return [], []

        if len(object_ids) != len(set(object_ids)):
            raise Exception("Wait requires a list of unique object IDs.")
        if num_returns <= 0:
            raise Exception(
                "Invalid number of objects to return %d." % num_returns)
        if num_returns > len(object_ids):
            raise Exception("num_returns cannot be greater than the number "
                            "of objects provided to ray.wait.")

        timeout = timeout if timeout is not None else 10**6
        timeout_milliseconds = int(timeout * 1000)
        ready_ids, remaining_ids = worker.raylet_client.wait(
            object_ids, num_returns, timeout_milliseconds, False,
            worker.current_task_id, suppress_reconstruction, request_once)
        return ready_ids, remaining_ids


def _mode(worker=global_worker):
    """This is a wrapper around worker.mode.

    We use this wrapper so that in the remote decorator, we can call _mode()
    instead of worker.mode. The difference is that when we attempt to serialize
    remote functions, we don't attempt to serialize the worker object, which
    cannot be serialized.
    """
    return worker.mode


def get_global_worker():
    return global_worker


def make_decorator(num_return_vals=None,
                   num_cpus=None,
                   num_gpus=None,
                   resources=None,
                   max_calls=None,
                   max_reconstructions=None,
                   worker=None):
    def decorator(function_or_class):
        if (inspect.isfunction(function_or_class)
                or is_cython(function_or_class)):
            # Set the remote function default resources.
            if max_reconstructions is not None:
                raise Exception("The keyword 'max_reconstructions' is not "
                                "allowed for remote functions.")

            return ray.remote_function.RemoteFunction(
                function_or_class, num_cpus, num_gpus, resources,
                num_return_vals, max_calls)

        if inspect.isclass(function_or_class):
            if num_return_vals is not None:
                raise Exception("The keyword 'num_return_vals' is not allowed "
                                "for actors.")
            if max_calls is not None:
                raise Exception("The keyword 'max_calls' is not allowed for "
                                "actors.")

            # Set the actor default resources.
            if num_cpus is None and num_gpus is None and resources is None:
                # In the default case, actors acquire no resources for
                # their lifetime, and actor methods will require 1 CPU.
                cpus_to_use = DEFAULT_ACTOR_CREATION_CPUS_SIMPLE_CASE
                actor_method_cpus = DEFAULT_ACTOR_METHOD_CPUS_SIMPLE_CASE
            else:
                # If any resources are specified, then all resources are
                # acquired for the actor's lifetime and no resources are
                # associated with methods.
                cpus_to_use = (DEFAULT_ACTOR_CREATION_CPUS_SPECIFIED_CASE
                               if num_cpus is None else num_cpus)
                actor_method_cpus = DEFAULT_ACTOR_METHOD_CPUS_SPECIFIED_CASE

            return worker.make_actor(function_or_class, cpus_to_use, num_gpus,
                                     resources, actor_method_cpus,
                                     max_reconstructions)

        raise Exception("The @ray.remote decorator must be applied to "
                        "either a function or to a class.")

    return decorator


def remote(*args, **kwargs):
    """Define a remote function or an actor class.

    This can be used with no arguments to define a remote function or actor as
    follows:

    .. code-block:: python

        @ray.remote
        def f():
            return 1

        @ray.remote
        class Foo(object):
            def method(self):
                return 1

    It can also be used with specific keyword arguments:

    * **num_return_vals:** This is only for *remote functions*. It specifies
      the number of object IDs returned by the remote function invocation.
    * **num_cpus:** The quantity of CPU cores to reserve for this task or for
      the lifetime of the actor.
    * **num_gpus:** The quantity of GPUs to reserve for this task or for the
      lifetime of the actor.
    * **resources:** The quantity of various custom resources to reserve for
      this task or for the lifetime of the actor. This is a dictionary mapping
      strings (resource names) to numbers.
    * **max_calls:** Only for *remote functions*. This specifies the maximum
      number of times that a given worker can execute the given remote function
      before it must exit (this can be used to address memory leaks in
      third-party libraries or to reclaim resources that cannot easily be
      released, e.g., GPU memory that was acquired by TensorFlow). By
      default this is infinite.
    * **max_reconstructions**: Only for *actors*. This specifies the maximum
      number of times that the actor should be reconstructed when it dies
      unexpectedly. The minimum valid value is 0 (default), which indicates
      that the actor doesn't need to be reconstructed. And the maximum valid
      value is ray.ray_constants.INFINITE_RECONSTRUCTIONS.

    This can be done as follows:

    .. code-block:: python

        @ray.remote(num_gpus=1, max_calls=1, num_return_vals=2)
        def f():
            return 1, 2

        @ray.remote(num_cpus=2, resources={"CustomResource": 1})
        class Foo(object):
            def method(self):
                return 1
    """
    worker = get_global_worker()

    if len(args) == 1 and len(kwargs) == 0 and callable(args[0]):
        # This is the case where the decorator is just @ray.remote.
        return make_decorator(worker=worker)(args[0])

    # Parse the keyword arguments from the decorator.
    error_string = ("The @ray.remote decorator must be applied either "
                    "with no arguments and no parentheses, for example "
                    "'@ray.remote', or it must be applied using some of "
                    "the arguments 'num_return_vals', 'num_cpus', 'num_gpus', "
                    "'resources', 'max_calls', "
                    "or 'max_reconstructions', like "
                    "'@ray.remote(num_return_vals=2, "
                    "resources={\"CustomResource\": 1})'.")
    assert len(args) == 0 and len(kwargs) > 0, error_string
    for key in kwargs:
        assert key in [
            "num_return_vals", "num_cpus", "num_gpus", "resources",
            "max_calls", "max_reconstructions"
        ], error_string

    num_cpus = kwargs["num_cpus"] if "num_cpus" in kwargs else None
    num_gpus = kwargs["num_gpus"] if "num_gpus" in kwargs else None
    resources = kwargs.get("resources")
    if not isinstance(resources, dict) and resources is not None:
        raise Exception("The 'resources' keyword argument must be a "
                        "dictionary, but received type {}.".format(
                            type(resources)))
    if resources is not None:
        assert "CPU" not in resources, "Use the 'num_cpus' argument."
        assert "GPU" not in resources, "Use the 'num_gpus' argument."

    # Handle other arguments.
    num_return_vals = kwargs.get("num_return_vals")
    max_calls = kwargs.get("max_calls")
    max_reconstructions = kwargs.get("max_reconstructions")

    return make_decorator(
        num_return_vals=num_return_vals,
        num_cpus=num_cpus,
        num_gpus=num_gpus,
        resources=resources,
        max_calls=max_calls,
        max_reconstructions=max_reconstructions,
        worker=worker)<|MERGE_RESOLUTION|>--- conflicted
+++ resolved
@@ -1018,13 +1018,10 @@
                     # actor. Because the following tasks should all have the
                     # same driver id.
                     self.task_driver_id = DriverID.nil()
-<<<<<<< HEAD
                     self.task_context.put_index = 1
-=======
                     # Reset signal counters so that the next task can get
                     # all past signals.
                     ray_signal.reset()
->>>>>>> 915128bd
 
         # Increase the task execution counter.
         self.function_actor_manager.increase_task_counter(
