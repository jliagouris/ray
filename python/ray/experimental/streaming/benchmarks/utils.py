--- conflicted
+++ resolved
@@ -109,13 +109,9 @@
         logger.info("Added node {} with {} CPUs".format(i, node_actors))
         node_actors = 0
 
-<<<<<<< HEAD
-    ray.init(redis_address=cluster.redis_address, log_to_driver=True)
-=======
     # Start ray
     # localhost:6379
-    ray.init(redis_address=cluster.redis_address)
->>>>>>> a7a8daaa
+    ray.init(redis_address=cluster.redis_address, log_to_driver=True)
 
     if pin:  # Pin python processes to CPU cores (Linux only)
         logger.info("Waiting for python processes to come up...")
@@ -147,11 +143,8 @@
                  record_size=None, sample_period=1,
                  fixed_rate=-1,
                  warm_up=False,
-<<<<<<< HEAD
+                 records_per_round=100000,
                  key=None):
-=======
-                 records_per_round=100000):
->>>>>>> a7a8daaa
 
         assert rounds > 0, rounds
         assert fixed_rate != 0, fixed_rate
@@ -159,12 +152,8 @@
         self.warm_up = warm_up
         if self.warm_up:
             rounds += 1
-<<<<<<< HEAD
-        self.total_elements = 10000 * rounds
-=======
         self.records_per_round = records_per_round
         self.total_elements = records_per_round * rounds
->>>>>>> a7a8daaa
         self.total_count = 0
         self.period = sample_period
         self.fixed_rate = fixed_rate if fixed_rate > 0 else float("inf")
@@ -221,22 +210,13 @@
         # Wait if needed
         self.__wait()
         # Measure source rate per round
-<<<<<<< HEAD
-        if self.rate_count == 100:
-=======
         if self.rate_count == self.records_per_round:
->>>>>>> a7a8daaa
             self.rate_count = 0
             self.start = time.time()
             time.sleep(0.0001)  # 100 us
         # Do a first round without measuring latency just to warm up
-<<<<<<< HEAD
-        if self.warm_up and self.total_count <= 100:
-            if self.total_count == 100:
-=======
         if self.warm_up and self.total_count <= self.records_per_round:
             if self.total_count == self.records_per_round:
->>>>>>> a7a8daaa
                 logger.info("Finished warmup.")
             return (-1,record)
         self.count += 1
