--- conflicted
+++ resolved
@@ -101,34 +101,7 @@
 
     # Updates number of bids per auction with the given record
     def update(self, old_state, bid):
-<<<<<<< HEAD
         old_state[bid] += 1
-        #updated_state = None  # Tuples are immutable, so create a new one
-        #for i, state_object in enumerate(old_state):
-        #    auction, old_value = state_object
-        #    if auction == bid["auction"]:
-        #        # logger.info("Old count: {}:{}".format(auction,old_value))
-        #        updated_state = (auction, old_value+1)
-        #        break
-        #old_state.pop(i)  # Remove old
-        #assert updated_state is not None
-        ## logger.info("New count: {}:{}".format(updated_state[0],
-        ##                                       updated_state[1]))
-        #old_state.append(updated_state)
-=======
-        updated_state = None  # Tuples are immutable, so create a new one
-        for i, state_object in enumerate(old_state):
-            auction, old_value = state_object
-            if auction == bid.auction:
-                # logger.info("Old count: {}:{}".format(auction,old_value))
-                updated_state = (auction, old_value+1)
-                old_state.pop(i)  # Remove old
-                break
-        assert updated_state is not None
-        # logger.info("New count: {}:{}".format(updated_state[0],
-        #                                       updated_state[1]))
-        old_state.append(updated_state)
->>>>>>> 86d619b7
 
 if __name__ == "__main__":
 
