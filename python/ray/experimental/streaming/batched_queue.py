--- conflicted
+++ resolved
@@ -106,17 +106,15 @@
         self.records_sent = 0
         self.records_per_task = {}
 
-<<<<<<< HEAD
-    def set_checkpoint_epoch(self, checkpoint_epoch):
-        self.checkpoint_epoch = checkpoint_epoch
-=======
         # TODO (john): Use a buffer pool and a separate thread for flushing.
         # Currently, the timeout is checked within put_next(). This means
         # that the timeout might be violated in case the actor does not push
         # any output record to this channel for a time period equal to the
         # timeout
         self.last_flush_time = 0.0  # Used to flush based on a timeout
->>>>>>> a7a8daaa
+
+    def set_checkpoint_epoch(self, checkpoint_epoch):
+        self.checkpoint_epoch = checkpoint_epoch
 
     def __getstate__(self):
         state = dict(self.__dict__)
@@ -140,13 +138,9 @@
             return
         if self.task_based:  # Submit a new downstream task
             obj_id = self.destination_actor.apply.remote(
-<<<<<<< HEAD
                                 [self.write_buffer], self.src_operator_id,
+                                self.src_operator_id,
                                 self.checkpoint_epoch)
-=======
-                                [self.write_buffer], self.channel_id,
-                                self.src_operator_id)
->>>>>>> a7a8daaa
             num_records = len(self.write_buffer)
             self.records_sent += num_records
             self.records_per_task[obj_id] = num_records
