--- conflicted
+++ resolved
@@ -24,14 +24,9 @@
   wget https://repo.continuum.io/miniconda/Miniconda2-4.5.4-Linux-x86_64.sh -O miniconda.sh -nv
   bash miniconda.sh -b -p $HOME/miniconda
   export PATH="$HOME/miniconda/bin:$PATH"
-<<<<<<< HEAD
-  pip install -q cython==0.29.0 cmake tensorflow gym==0.10.11 opencv-python pyyaml pandas==0.23.4 requests \
+  pip install -q cython==0.29.0 cmake gym==0.10.11 opencv-python-headless pyyaml pandas==0.23.4 requests \
     feather-format lxml openpyxl xlrd py-spy setproctitle faulthandler pytest-timeout mock flaky networkx
-=======
-  pip install -q cython==0.29.0 cmake gym==0.10.11 opencv-python-headless pyyaml pandas==0.23.4 requests \
-    feather-format lxml openpyxl xlrd py-spy setproctitle faulthandler pytest-timeout mock flaky
   conda install -y scipy tensorflow
->>>>>>> 60dbc771
 elif [[ "$PYTHON" == "3.5" ]] && [[ "$platform" == "linux" ]]; then
   sudo apt-get update
   sudo apt-get install -y cmake pkg-config python-dev python-numpy build-essential autoconf curl libtool unzip tmux gdb
@@ -39,14 +34,9 @@
   wget https://repo.continuum.io/miniconda/Miniconda3-4.5.4-Linux-x86_64.sh -O miniconda.sh -nv
   bash miniconda.sh -b -p $HOME/miniconda
   export PATH="$HOME/miniconda/bin:$PATH"
-<<<<<<< HEAD
-  pip install -q cython==0.29.0 cmake tensorflow gym opencv-python pyyaml pandas==0.23.4 requests \
+  pip install -q cython==0.29.0 cmake gym opencv-python-headless pyyaml pandas==0.23.4 requests \
     feather-format lxml openpyxl xlrd py-spy setproctitle pytest-timeout flaky networkx
-=======
-  pip install -q cython==0.29.0 cmake gym opencv-python-headless pyyaml pandas==0.23.4 requests \
-    feather-format lxml openpyxl xlrd py-spy setproctitle pytest-timeout flaky
   conda install -y scipy tensorflow
->>>>>>> 60dbc771
 elif [[ "$PYTHON" == "2.7" ]] && [[ "$platform" == "macosx" ]]; then
   # check that brew is installed
   which -s brew
@@ -62,13 +52,8 @@
   wget https://repo.continuum.io/miniconda/Miniconda2-4.5.4-MacOSX-x86_64.sh -O miniconda.sh -nv
   bash miniconda.sh -b -p $HOME/miniconda
   export PATH="$HOME/miniconda/bin:$PATH"
-<<<<<<< HEAD
-  pip install -q cython==0.29.0 cmake tensorflow gym==0.10.11 opencv-python pyyaml pandas==0.23.4 requests \
+  pip install -q cython==0.29.0 cmake tensorflow gym==0.10.11 opencv-python-headless pyyaml pandas==0.23.4 requests \
     feather-format lxml openpyxl xlrd py-spy setproctitle faulthandler pytest-timeout mock flaky networkx
-=======
-  pip install -q cython==0.29.0 cmake tensorflow gym==0.10.11 opencv-python-headless pyyaml pandas==0.23.4 requests \
-    feather-format lxml openpyxl xlrd py-spy setproctitle faulthandler pytest-timeout mock flaky
->>>>>>> 60dbc771
 elif [[ "$PYTHON" == "3.5" ]] && [[ "$platform" == "macosx" ]]; then
   # check that brew is installed
   which -s brew
@@ -84,13 +69,8 @@
   wget https://repo.continuum.io/miniconda/Miniconda3-4.5.4-MacOSX-x86_64.sh -O miniconda.sh -nv
   bash miniconda.sh -b -p $HOME/miniconda
   export PATH="$HOME/miniconda/bin:$PATH"
-<<<<<<< HEAD
-  pip install -q cython==0.29.0 cmake tensorflow gym opencv-python pyyaml pandas==0.23.4 requests \
+  pip install -q cython==0.29.0 cmake tensorflow gym opencv-python-headless pyyaml pandas==0.23.4 requests \
     feather-format lxml openpyxl xlrd py-spy setproctitle pytest-timeout flaky networkx
-=======
-  pip install -q cython==0.29.0 cmake tensorflow gym opencv-python-headless pyyaml pandas==0.23.4 requests \
-    feather-format lxml openpyxl xlrd py-spy setproctitle pytest-timeout flaky
->>>>>>> 60dbc771
 elif [[ "$LINT" == "1" ]]; then
   sudo apt-get update
   sudo apt-get install -y cmake build-essential autoconf curl libtool unzip
