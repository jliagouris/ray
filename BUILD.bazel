# Bazel build
# C/C++ documentation: https://docs.bazel.build/versions/master/be/c-cpp.html

load("@com_github_grpc_grpc//bazel:cc_grpc_library.bzl", "cc_grpc_library")
load("@build_stack_rules_proto//python:python_proto_compile.bzl", "python_proto_compile")
load("@com_github_google_flatbuffers//:build_defs.bzl", "flatbuffer_cc_library")
load("@//bazel:ray.bzl", "flatbuffer_py_library")
load("@//bazel:cython_library.bzl", "pyx_library")

COPTS = ["-DRAY_USE_GLOG"]

# === Begin of protobuf definitions ===

proto_library(
    name = "common_proto",
    srcs = ["src/ray/protobuf/common.proto"],
    visibility = ["//java:__subpackages__"],
)

cc_proto_library(
    name = "common_cc_proto",
    deps = [":common_proto"],
)

python_proto_compile(
    name = "common_py_proto",
    deps = [":common_proto"],
)

proto_library(
    name = "gcs_proto",
    srcs = ["src/ray/protobuf/gcs.proto"],
    visibility = ["//java:__subpackages__"],
    deps = [":common_proto"],
)

cc_proto_library(
    name = "gcs_cc_proto",
    deps = [":gcs_proto"],
)

python_proto_compile(
    name = "gcs_py_proto",
    deps = [":gcs_proto"],
)

proto_library(
    name = "node_manager_proto",
    srcs = ["src/ray/protobuf/node_manager.proto"],
    deps = [":common_proto"],
)

cc_proto_library(
    name = "node_manager_cc_proto",
    deps = ["node_manager_proto"],
)

proto_library(
    name = "object_manager_proto",
    srcs = ["src/ray/protobuf/object_manager.proto"],
)

cc_proto_library(
    name = "object_manager_cc_proto",
    deps = ["object_manager_proto"],
)

proto_library(
<<<<<<< HEAD
    name = "core_worker_proto",
    srcs = ["src/ray/protobuf/core_worker.proto"],
=======
    name = "worker_proto",
    srcs = ["src/ray/protobuf/worker.proto"],
    deps = [":common_proto"],
)

cc_proto_library(
    name = "worker_cc_proto",
    deps = ["worker_proto"],
)

proto_library(
    name = "core_worker_proto",
    srcs = ["src/ray/protobuf/core_worker.proto"],
    deps = [":common_proto"],
>>>>>>> f25f0ad9
)

cc_proto_library(
    name = "core_worker_cc_proto",
    deps = ["core_worker_proto"],
)

# === End of protobuf definitions ===

# === Begin of rpc definitions ===

# grpc common lib
cc_library(
    name = "grpc_common_lib",
    srcs = glob([
        "src/ray/rpc/*.cc",
    ]),
    hdrs = glob([
        "src/ray/rpc/*.h",
    ]),
    copts = COPTS,
    deps = [
        ":ray_common",
        "@boost//:asio",
        "@com_github_grpc_grpc//:grpc++",
        "@com_google_protobuf//:protobuf",
    ],
)

# Node manager gRPC lib.
cc_grpc_library(
    name = "node_manager_cc_grpc",
    srcs = [":node_manager_proto"],
    grpc_only = True,
    deps = [":node_manager_cc_proto"],
)

# Node manager server and client.
cc_library(
    name = "node_manager_rpc",
    hdrs = glob([
        "src/ray/rpc/node_manager/*.h",
    ]),
    copts = COPTS,
    deps = [
        ":grpc_common_lib",
        ":node_manager_cc_grpc",
        ":ray_common",
        "@boost//:asio",
        "@com_github_grpc_grpc//:grpc++",
    ],
)

# Object manager gRPC lib.
cc_grpc_library(
    name = "object_manager_cc_grpc",
    srcs = [":object_manager_proto"],
    grpc_only = True,
    deps = [":object_manager_cc_proto"],
)

# Object manager server and client.
cc_library(
    name = "object_manager_rpc",
    hdrs = glob([
        "src/ray/rpc/object_manager/*.h",
    ]),
    copts = COPTS,
    deps = [
        ":grpc_common_lib",
        ":object_manager_cc_grpc",
        ":ray_common",
        "@boost//:asio",
        "@com_github_grpc_grpc//:grpc++",
    ],
)

<<<<<<< HEAD
=======
# worker gRPC lib.
cc_grpc_library(
    name = "worker_cc_grpc",
    srcs = [":worker_proto"],
    grpc_only = True,
    deps = [":worker_cc_proto"],
)

# worker server and client.
cc_library(
    name = "worker_rpc",
    hdrs = glob([
        "src/ray/rpc/worker/*.h",
    ]),
    copts = COPTS,
    deps = [
        ":grpc_common_lib",
        ":ray_common",
        ":worker_cc_grpc",
        "@boost//:asio",
        "@com_github_grpc_grpc//:grpc++",
    ],
)

>>>>>>> f25f0ad9
# === End of rpc definitions ===

cc_binary(
    name = "raylet",
    srcs = ["src/ray/raylet/main.cc"],
    copts = COPTS,
    visibility = ["//java:__subpackages__"],
    deps = [
        ":ray_util",
        ":raylet_lib",
        "@com_github_gflags_gflags//:gflags",
    ],
)

cc_binary(
    name = "raylet_monitor",
    srcs = [
        "src/ray/raylet/monitor.cc",
        "src/ray/raylet/monitor.h",
        "src/ray/raylet/monitor_main.cc",
    ],
    copts = COPTS,
    deps = [
        ":gcs",
        ":ray_util",
    ],
)

cc_library(
    name = "stats_lib",
    srcs = glob(
        [
            "src/ray/stats/*.cc",
        ],
        exclude = [
            "src/ray/stats/*_test.cc",
        ],
    ),
    hdrs = glob(
        [
            "src/ray/stats/*.h",
        ],
    ),
    copts = COPTS,
    includes = [
        "src",
    ],
    linkopts = ["-pthread"],
    deps = [
        ":ray_util",
        "@com_github_jupp0r_prometheus_cpp//pull",
        "@com_google_absl//absl/base:core_headers",
        "@com_google_absl//absl/memory",
        "@com_google_absl//absl/strings",
        "@com_google_googletest//:gtest",
        "@io_opencensus_cpp//opencensus/exporters/stats/prometheus:prometheus_exporter",
        "@io_opencensus_cpp//opencensus/exporters/stats/stdout:stdout_exporter",
        "@io_opencensus_cpp//opencensus/stats",
        "@io_opencensus_cpp//opencensus/tags",
    ],
)

cc_library(
    name = "raylet_lib",
    srcs = glob(
        [
            "src/ray/raylet/*.cc",
        ],
        exclude = [
            "src/ray/raylet/mock_gcs_client.cc",
            "src/ray/raylet/monitor_main.cc",
            "src/ray/raylet/*_test.cc",
            "src/ray/raylet/main.cc",
        ],
    ),
    hdrs = glob([
        "src/ray/raylet/*.h",
    ]),
    copts = COPTS,
    linkopts = ["-pthread"],
    deps = [
        ":common_cc_proto",
        ":gcs",
        ":node_manager_fbs",
        ":node_manager_rpc",
        ":object_manager",
        ":ray_common",
        ":ray_util",
        ":stats_lib",
        ":worker_rpc",
        "@boost//:asio",
        "@com_github_jupp0r_prometheus_cpp//pull",
        "@com_google_absl//absl/base:core_headers",
        "@com_google_absl//absl/memory",
        "@com_google_absl//absl/strings",
        "@com_google_googletest//:gtest",
        "@io_opencensus_cpp//opencensus/exporters/stats/prometheus:prometheus_exporter",
        "@io_opencensus_cpp//opencensus/stats",
        "@io_opencensus_cpp//opencensus/tags",
        "@plasma//:plasma_client",
    ],
)

cc_library(
    name = "core_worker_lib",
    srcs = glob(
        [
            "src/ray/core_worker/*.cc",
            "src/ray/core_worker/store_provider/*.cc",
            "src/ray/core_worker/transport/*.cc",
        ],
        exclude = [
            "src/ray/core_worker/*_test.cc",
            "src/ray/core_worker/mock_worker.cc",
        ],
    ),
    hdrs = glob([
        "src/ray/core_worker/*.h",
        "src/ray/core_worker/store_provider/*.h",
        "src/ray/core_worker/transport/*.h",
    ]),
    copts = COPTS,
    deps = [
        ":core_worker_cc_proto",
        ":ray_common",
        ":ray_util",
        ":raylet_lib",
        ":worker_rpc",
    ],
)

cc_binary(
    name = "mock_worker",
    srcs = ["src/ray/core_worker/mock_worker.cc"],
    copts = COPTS,
    deps = [
        ":core_worker_lib",
    ],
)

cc_binary(
    name = "core_worker_test",
    srcs = ["src/ray/core_worker/core_worker_test.cc"],
    copts = COPTS,
    deps = [
        ":core_worker_lib",
        ":gcs",
        "@com_google_googletest//:gtest_main",
    ],
)

cc_test(
    name = "lineage_cache_test",
    srcs = ["src/ray/raylet/lineage_cache_test.cc"],
    copts = COPTS,
    deps = [
        ":node_manager_fbs",
        ":raylet_lib",
        "@com_google_googletest//:gtest_main",
    ],
)

cc_test(
    name = "reconstruction_policy_test",
    srcs = ["src/ray/raylet/reconstruction_policy_test.cc"],
    copts = COPTS,
    deps = [
        ":node_manager_fbs",
        ":object_manager",
        ":raylet_lib",
        "@com_google_googletest//:gtest_main",
    ],
)

cc_test(
    name = "worker_pool_test",
    srcs = ["src/ray/raylet/worker_pool_test.cc"],
    copts = COPTS,
    deps = [
        ":raylet_lib",
        "@com_google_googletest//:gtest_main",
    ],
)

cc_test(
    name = "logging_test",
    srcs = ["src/ray/util/logging_test.cc"],
    args = ["--gtest_filter=PrintLogTest*"],
    copts = COPTS,
    deps = [
        ":ray_util",
        "@boost//:asio",
        "@com_google_googletest//:gtest_main",
    ],
)

cc_test(
    name = "task_dependency_manager_test",
    srcs = ["src/ray/raylet/task_dependency_manager_test.cc"],
    copts = COPTS,
    deps = [
        ":raylet_lib",
        "@com_google_googletest//:gtest_main",
    ],
)

cc_test(
    name = "task_test",
    srcs = ["src/ray/raylet/task_test.cc"],
    copts = COPTS,
    deps = [
        ":raylet_lib",
        "@com_google_googletest//:gtest_main",
    ],
)

cc_test(
    name = "client_connection_test",
    srcs = ["src/ray/raylet/client_connection_test.cc"],
    copts = COPTS,
    deps = [
        ":raylet_lib",
        "@com_google_googletest//:gtest_main",
    ],
)

cc_test(
    name = "signal_test",
    srcs = ["src/ray/util/signal_test.cc"],
    copts = COPTS,
    deps = [
        ":raylet_lib",
        "@com_google_googletest//:gtest_main",
    ],
)

cc_test(
    name = "stats_test",
    srcs = ["src/ray/stats/stats_test.cc"],
    deps = [
        ":stats_lib",
        "@com_google_googletest//:gtest_main",
    ],
)

cc_library(
    name = "object_manager",
    srcs = glob([
        "src/ray/object_manager/*.cc",
    ]),
    hdrs = glob([
        "src/ray/object_manager/*.h",
    ]),
    copts = COPTS,
    includes = [
        "src",
    ],
    deps = [
        ":gcs",
        ":object_manager_fbs",
        ":object_manager_rpc",
        ":ray_common",
        ":ray_util",
        "@boost//:asio",
        "@plasma//:plasma_client",
    ],
)

cc_binary(
    name = "object_manager_test",
    testonly = 1,
    srcs = ["src/ray/object_manager/test/object_manager_test.cc"],
    copts = COPTS,
    deps = [
        ":object_manager",
        "@com_google_googletest//:gtest_main",
    ],
)

cc_binary(
    name = "object_manager_stress_test",
    testonly = 1,
    srcs = ["src/ray/object_manager/test/object_manager_stress_test.cc"],
    copts = COPTS,
    deps = [
        ":object_manager",
        "@com_google_googletest//:gtest_main",
    ],
)

cc_library(
    name = "ray_util",
    srcs = glob(
        [
            "src/ray/util/*.cc",
        ],
        exclude = [
            "src/ray/util/*_test.cc",
        ],
    ),
    hdrs = glob([
        "src/ray/util/*.h",
    ]),
    copts = COPTS,
    includes = [
        "src",
    ],
    deps = [
        ":sha256",
        "@com_github_google_glog//:glog",
        "@plasma//:plasma_client",
    ],
)

cc_library(
    name = "ray_common",
    srcs = glob(
        [
            "src/ray/common/*.cc",
        ],
        exclude = [
            "src/ray/common/*_test.cc",
        ],
    ),
    hdrs = glob(
        [
            "src/ray/common/*.h",
        ],
    ),
    copts = COPTS,
    deps = [
        ":ray_util",
        "@boost//:asio",
        "@plasma//:plasma_client",
    ],
)

cc_library(
    name = "sha256",
    srcs = [
        "src/ray/thirdparty/sha256.c",
    ],
    hdrs = [
        "src/ray/thirdparty/sha256.h",
    ],
    includes = ["src/ray/thirdparty"],
)

cc_library(
    name = "hiredis",
    srcs = glob(
        [
            "src/ray/thirdparty/ae/ae.c",
            "src/ray/thirdparty/hiredis/*.c",
        ],
        exclude = [
            "src/ray/thirdparty/hiredis/test.c",
        ],
    ),
    hdrs = glob([
        "src/ray/thirdparty/ae/*.h",
        "src/ray/thirdparty/hiredis/*.h",
        "src/ray/thirdparty/hiredis/adapters/*.h",
        "src/ray/thirdparty/hiredis/dict.c",
        "src/ray/thirdparty/ae/ae_kqueue.c",
        "src/ray/thirdparty/ae/ae_epoll.c",
    ]),
    includes = [
        "src/ray/thirdparty/ae",
        "src/ray/thirdparty/hiredis",
    ],
)

cc_library(
    name = "gcs",
    srcs = glob(
        [
            "src/ray/gcs/*.cc",
        ],
        exclude = [
            "src/ray/gcs/*_test.cc",
        ],
    ),
    hdrs = glob([
        "src/ray/gcs/*.h",
    ]),
    copts = COPTS,
    deps = [
        ":gcs_cc_proto",
        ":hiredis",
        ":node_manager_fbs",
        ":node_manager_rpc",
        ":ray_common",
        ":ray_util",
        ":stats_lib",
        "@boost//:asio",
    ],
)

cc_binary(
    name = "gcs_client_test",
    testonly = 1,
    srcs = ["src/ray/gcs/client_test.cc"],
    copts = COPTS,
    deps = [
        ":gcs",
        "@com_google_googletest//:gtest_main",
    ],
)

cc_binary(
    name = "asio_test",
    testonly = 1,
    srcs = ["src/ray/gcs/asio_test.cc"],
    copts = COPTS,
    deps = [
        ":gcs",
        ":ray_util",
        "@com_google_googletest//:gtest_main",
    ],
)

FLATC_ARGS = [
    "--gen-object-api",
    "--gen-mutable",
    "--scoped-enums",
]

flatbuffer_cc_library(
    name = "common_fbs",
    srcs = ["@plasma//:cpp/src/plasma/format/common.fbs"],
    flatc_args = FLATC_ARGS,
    out_prefix = "src/ray/common/",
)

flatbuffer_cc_library(
    name = "node_manager_fbs",
    srcs = ["src/ray/raylet/format/node_manager.fbs"],
    flatc_args = FLATC_ARGS,
    out_prefix = "src/ray/raylet/format/",
)

flatbuffer_cc_library(
    name = "object_manager_fbs",
    srcs = ["src/ray/object_manager/format/object_manager.fbs"],
    flatc_args = FLATC_ARGS,
    out_prefix = "src/ray/object_manager/format/",
)

pyx_library(
    name = "_raylet",
    srcs = glob([
        "python/ray/__init__.py",
        "python/ray/_raylet.pyx",
        "python/ray/includes/*.pxd",
        "python/ray/includes/*.pxi",
    ]),
    deps = ["//:raylet_lib"],
)

cc_binary(
    name = "libraylet_library_java.so",
    srcs = [
        "src/ray/raylet/lib/java/org_ray_runtime_raylet_RayletClientImpl.h",
        "src/ray/raylet/lib/java/org_ray_runtime_raylet_RayletClientImpl.cc",
        "src/ray/common/id.h",
        "src/ray/raylet/raylet_client.h",
        "src/ray/util/logging.h",
        "@bazel_tools//tools/jdk:jni_header",
    ] + select({
        "@bazel_tools//src/conditions:windows": ["@bazel_tools//tools/jdk:jni_md_header-windows"],
        "@bazel_tools//src/conditions:darwin": ["@bazel_tools//tools/jdk:jni_md_header-darwin"],
        "//conditions:default": ["@bazel_tools//tools/jdk:jni_md_header-linux"],
    }),
    includes = [
        "src",
        "external/bazel_tools/tools/jdk/include",
    ] + select({
        "@bazel_tools//src/conditions:windows": ["external/bazel_tools/tools/jdk/include/windows"],
        "@bazel_tools//src/conditions:darwin": ["external/bazel_tools/tools/jdk/include/darwin"],
        "//conditions:default": ["external/bazel_tools/tools/jdk/include/linux"],
    }),
    linkshared = 1,
    linkstatic = 1,
    deps = [
        "//:raylet_lib",
        "@plasma//:plasma_client",
    ],
)

genrule(
    name = "raylet-jni-darwin-compat",
    srcs = [":libraylet_library_java.so"],
    outs = ["libraylet_library_java.dylib"],
    cmd = "cp $< $@",
    output_to_bindir = 1,
)

filegroup(
    name = "raylet_library_java",
    srcs = select({
        "@bazel_tools//src/conditions:darwin": [":libraylet_library_java.dylib"],
        "//conditions:default": [":libraylet_library_java.so"],
    }),
    visibility = ["//java:__subpackages__"],
)

filegroup(
    name = "python_sources",
    srcs = glob([
        "python/ray/*.py",
        "python/ray/autoscaler/*.py",
        "python/ray/autoscaler/aws/example-full.yaml",
        "python/ray/autoscaler/gcp/example-full.yaml",
        "python/ray/autoscaler/local/example-full.yaml",
        "python/ray/cloudpickle/*.py",
        "python/ray/core/__init__.py",
        "python/ray/core/generated/__init__.py",
        "python/ray/core/generated/ray/__init__.py",
        "python/ray/core/generated/ray/protocol/__init__.py",
        "python/ray/dashboard/dashboard.py",
        "python/ray/dashboard/index.html",
        "python/ray/dashboard/res/main.css",
        "python/ray/dashboard/res/main.js",
        "python/ray/experimental/*.py",
        "python/ray/internal/*.py",
        "python/ray/workers/default_worker.py",
    ]),
)

genrule(
    name = "redis",
    outs = [
        "redis-server",
        "redis-cli",
    ],
    cmd = """
        set -x &&
        curl -sL \"https://github.com/antirez/redis/archive/5.0.3.tar.gz\" | tar xz --strip-components=1 -C . &&
        make &&
        mv ./src/redis-server $(location redis-server) &&
        chmod +x $(location redis-server) &&
        mv ./src/redis-cli $(location redis-cli) &&
        chmod +x $(location redis-cli)
    """,
    visibility = ["//java:__subpackages__"],
)

cc_binary(
    name = "libray_redis_module.so",
    srcs = [
        "src/ray/gcs/redis_module/ray_redis_module.cc",
        "src/ray/gcs/redis_module/redis_string.h",
        "src/ray/gcs/redis_module/redismodule.h",
    ],
    copts = COPTS,
    linkshared = 1,
    linkstatic = 1,
    visibility = ["//java:__subpackages__"],
    deps = [
        ":gcs_cc_proto",
        ":ray_common",
    ],
)

filegroup(
    name = "all_py_proto",
    srcs = [
        "common_py_proto",
        "gcs_py_proto",
    ],
)

genrule(
    name = "ray_pkg",
    srcs = [
        "python/ray/_raylet.so",
        "//:python_sources",
        "//:all_py_proto",
        "//:redis-server",
        "//:redis-cli",
        "//:libray_redis_module.so",
        "//:raylet",
        "//:raylet_monitor",
        "@plasma//:plasma_store_server",
    ],
    outs = ["ray_pkg.out"],
    cmd = """
        set -x &&
        WORK_DIR=$$(pwd) &&
        cp -f $(location python/ray/_raylet.so) $$WORK_DIR/python/ray &&
        mkdir -p $$WORK_DIR/python/ray/core/src/ray/thirdparty/redis/src/ &&
        cp -f $(location //:redis-server) $$WORK_DIR/python/ray/core/src/ray/thirdparty/redis/src/ &&
        cp -f $(location //:redis-cli) $$WORK_DIR/python/ray/core/src/ray/thirdparty/redis/src/ &&
        mkdir -p $$WORK_DIR/python/ray/core/src/ray/gcs/redis_module/ &&
        cp -f $(locations //:libray_redis_module.so) $$WORK_DIR/python/ray/core/src/ray/gcs/redis_module/ &&
        cp -f $(location //:raylet_monitor) $$WORK_DIR/python/ray/core/src/ray/raylet/ &&
        cp -f $(location @plasma//:plasma_store_server) $$WORK_DIR/python/ray/core/src/plasma/ &&
        cp -f $(location //:raylet) $$WORK_DIR/python/ray/core/src/ray/raylet/ &&
        mkdir -p $$WORK_DIR/python/ray/core/generated/ray/protocol/ &&
        for f in $(locations //:all_py_proto); do
            cp -f $$f $$WORK_DIR/python/ray/core/generated/;
        done &&
        # NOTE(hchen): Protobuf doesn't allow specifying Python package name. So we use this `sed`
        # command to change the import path in the generated file.
        sed -i -E 's/from src.ray.protobuf/from ./' $$WORK_DIR/python/ray/core/generated/gcs_pb2.py &&
        echo $$WORK_DIR > $@
    """,
    local = 1,
)<|MERGE_RESOLUTION|>--- conflicted
+++ resolved
@@ -66,10 +66,6 @@
 )
 
 proto_library(
-<<<<<<< HEAD
-    name = "core_worker_proto",
-    srcs = ["src/ray/protobuf/core_worker.proto"],
-=======
     name = "worker_proto",
     srcs = ["src/ray/protobuf/worker.proto"],
     deps = [":common_proto"],
@@ -84,7 +80,6 @@
     name = "core_worker_proto",
     srcs = ["src/ray/protobuf/core_worker.proto"],
     deps = [":common_proto"],
->>>>>>> f25f0ad9
 )
 
 cc_proto_library(
@@ -162,8 +157,6 @@
     ],
 )
 
-<<<<<<< HEAD
-=======
 # worker gRPC lib.
 cc_grpc_library(
     name = "worker_cc_grpc",
@@ -188,7 +181,6 @@
     ],
 )
 
->>>>>>> f25f0ad9
 # === End of rpc definitions ===
 
 cc_binary(
