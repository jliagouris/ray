--- conflicted
+++ resolved
@@ -204,9 +204,6 @@
                                              const OnLocationsFound &callback) {
   ray::Status status;
   auto it = listeners_.find(object_id);
-<<<<<<< HEAD
-  if (it == listeners_.end() || !it->second.has_been_created) {
-=======
   if (it != listeners_.end() && it->second.has_been_created) {
     // If we have locations cached due to a concurrent SubscribeObjectLocations
     // call, and we have received at least one notification from the GCS about
@@ -221,7 +218,6 @@
     // We do not have any locations cached due to a concurrent
     // SubscribeObjectLocations call, so look up the object's locations
     // directly from the GCS.
->>>>>>> 915128bd
     status = gcs_client_->object_table().Lookup(
         JobID::nil(), object_id,
         [this, callback](gcs::AsyncGcsClient *client, const ObjectID &object_id,
