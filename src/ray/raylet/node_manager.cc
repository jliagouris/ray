--- conflicted
+++ resolved
@@ -836,10 +836,7 @@
     const std::shared_ptr<LocalClientConnection> &client, const uint8_t *message_data) {
   auto message = flatbuffers::GetRoot<protocol::RegisterClientRequest>(message_data);
   client->SetClientID(from_flatbuf<ClientID>(*message->worker_id()));
-<<<<<<< HEAD
-=======
   Language language = static_cast<Language>(message->language());
->>>>>>> f25f0ad9
   auto worker =
       std::make_shared<Worker>(message->worker_pid(), language, message->port(), client);
   if (message->is_worker()) {
@@ -849,18 +846,11 @@
   } else {
     // Register the new driver.
     const WorkerID driver_id = from_flatbuf<WorkerID>(*message->worker_id());
-<<<<<<< HEAD
-    // Compute a dummy driver task id from a given driver.
-    const TaskID driver_task_id = TaskID::ComputeDriverTaskId(driver_id);
-    worker->AssignTaskId(driver_task_id);
-    worker->AssignJobId(from_flatbuf<JobID>(*message->job_id()));
-=======
     const JobID job_id = from_flatbuf<JobID>(*message->job_id());
     // Compute a dummy driver task id from a given driver.
     const TaskID driver_task_id = TaskID::ComputeDriverTaskId(driver_id);
     worker->AssignTaskId(driver_task_id);
     worker->AssignJobId(job_id);
->>>>>>> f25f0ad9
     worker_pool_.RegisterDriver(std::move(worker));
     local_queues_.AddDriverTaskId(driver_task_id);
     RAY_CHECK_OK(gcs_client_->job_table().AppendJobData(
@@ -1032,15 +1022,10 @@
     DispatchTasks(local_queues_.GetReadyTasksWithResources());
   } else if (is_driver) {
     // The client is a driver.
-<<<<<<< HEAD
-    RAY_CHECK_OK(gcs_client_->job_table().AppendJobData(JobID(client->GetClientId()),
-                                                        /*is_dead=*/true));
-=======
     RAY_CHECK_OK(gcs_client_->job_table().AppendJobData(
         JobID(client->GetClientId()),
         /*is_dead=*/true, std::time(nullptr), initial_config_.node_manager_address,
         worker->Pid()));
->>>>>>> f25f0ad9
     auto job_id = worker->GetAssignedTaskId();
     RAY_CHECK(!job_id.IsNil());
     local_queues_.RemoveDriverTaskId(job_id);
