--- conflicted
+++ resolved
@@ -58,74 +58,7 @@
 
   size_t NumArgs() const;
 
-<<<<<<< HEAD
-  // TODO(swang): Define an actor task constructor.
-  /// Create a task specification from the raw fields. This constructor omits
-  /// some values and sets them to sensible defaults.
-  ///
-  /// \param job_id The driver ID, representing the job that this task is a
-  /// part of.
-  /// \param parent_task_id The task ID of the task that spawned this task.
-  /// \param parent_counter The number of tasks that this task's parent spawned
-  /// before this task.
-  /// \param function_descriptor The function descriptor.
-  /// \param task_arguments The list of task arguments.
-  /// \param num_returns The number of values returned by the task.
-  /// \param required_resources The task's resource demands.
-  /// \param language The language of the worker that must execute the function.
-  TaskSpecification(const JobID &job_id, const TaskID &parent_task_id,
-                    int64_t parent_counter,
-                    const std::vector<std::shared_ptr<TaskArgument>> &task_arguments,
-                    int64_t num_returns,
-                    const std::unordered_map<std::string, double> &required_resources,
-                    const Language &language,
-                    const std::vector<std::string> &function_descriptor);
-
-  // TODO(swang): Define an actor task constructor.
-  /// Create a task specification from the raw fields.
-  ///
-  /// \param job_id The driver ID, representing the job that this task is a
-  /// part of.
-  /// \param parent_task_id The task ID of the task that spawned this task.
-  /// \param parent_counter The number of tasks that this task's parent spawned
-  /// before this task.
-  /// \param actor_creation_id If this is an actor task, then this is the ID of
-  /// the corresponding actor creation task. Otherwise, this is nil.
-  /// \param actor_id The ID of the actor for the task. If this is not an actor
-  /// task, then this is nil.
-  /// \param actor_handle_id The ID of the actor handle that submitted this
-  /// task. If this is not an actor task, then this is nil.
-  /// \param actor_counter The number of tasks submitted before this task from
-  /// the same actor handle. If this is not an actor task, then this is 0.
-  /// \param task_arguments The list of task arguments.
-  /// \param num_returns The number of values returned by the task.
-  /// \param required_resources The task's resource demands.
-  /// \param required_placement_resources The resources required to place this
-  /// task on a node. Typically, this should be an empty map in which case it
-  /// will default to be equal to the required_resources argument.
-  /// \param language The language of the worker that must execute the function.
-  /// \param function_descriptor The function descriptor.
-  /// \param dynamic_worker_options The dynamic options for starting an actor worker.
-  TaskSpecification(
-      const JobID &job_id, const TaskID &parent_task_id, int64_t parent_counter,
-      const ActorID &actor_creation_id, const ObjectID &actor_creation_dummy_object_id,
-      int64_t max_actor_reconstructions, const ActorID &actor_id,
-      const ActorHandleID &actor_handle_id, int64_t actor_counter,
-      const std::vector<ActorHandleID> &new_actor_handles,
-      const std::vector<std::shared_ptr<TaskArgument>> &task_arguments,
-      int64_t num_returns,
-      const std::unordered_map<std::string, double> &required_resources,
-      const std::unordered_map<std::string, double> &required_placement_resources,
-      const Language &language, const std::vector<std::string> &function_descriptor,
-      const std::vector<std::string> &dynamic_worker_options = {});
-
-  /// Deserialize a task specification from a string.
-  ///
-  /// \param string The string data for a serialized task specification flatbuffers.
-  TaskSpecification(const std::string &string);
-=======
   size_t NumReturns() const;
->>>>>>> f25f0ad9
 
   bool ArgByRef(size_t arg_index) const;
 
@@ -139,25 +72,6 @@
 
   size_t ArgValLength(size_t arg_index) const;
 
-<<<<<<< HEAD
-  // TODO(swang): Finalize and document these methods.
-  TaskID TaskId() const;
-  JobID JobId() const;
-  TaskID ParentTaskId() const;
-  int64_t ParentCounter() const;
-  std::vector<std::string> FunctionDescriptor() const;
-  // Output the function descriptor as a string for log purpose.
-  std::string FunctionDescriptorString() const;
-  int64_t NumArgs() const;
-  int64_t NumReturns() const;
-  bool ArgByRef(int64_t arg_index) const;
-  int ArgIdCount(int64_t arg_index) const;
-  ObjectID ArgId(int64_t arg_index, int64_t id_index) const;
-  ObjectID ReturnId(int64_t return_index) const;
-  const uint8_t *ArgVal(int64_t arg_index) const;
-  size_t ArgValLength(int64_t arg_index) const;
-=======
->>>>>>> f25f0ad9
   /// Return the resources that are to be acquired during the execution of this
   /// task.
   ///
