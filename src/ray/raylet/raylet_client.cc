#include "raylet_client.h"

#include <inttypes.h>
#include <netdb.h>
#include <netinet/in.h>
#include <stdarg.h>
#include <stdio.h>
#include <stdlib.h>
#include <string.h>
#include <sys/ioctl.h>
#include <sys/socket.h>
#include <sys/types.h>
#include <sys/un.h>

#include "ray/common/common_protocol.h"
#include "ray/common/ray_config.h"
#include "ray/raylet/format/node_manager_generated.h"
#include "ray/raylet/task_spec.h"
#include "ray/util/logging.h"

using MessageType = ray::protocol::MessageType;

// TODO(rkn): The io methods below should be removed.
int connect_ipc_sock(const std::string &socket_pathname) {
  struct sockaddr_un socket_address;
  int socket_fd;

  socket_fd = socket(AF_UNIX, SOCK_STREAM, 0);
  if (socket_fd < 0) {
    RAY_LOG(ERROR) << "socket() failed for pathname " << socket_pathname;
    return -1;
  }

  memset(&socket_address, 0, sizeof(socket_address));
  socket_address.sun_family = AF_UNIX;
  if (socket_pathname.length() + 1 > sizeof(socket_address.sun_path)) {
    RAY_LOG(ERROR) << "Socket pathname is too long.";
    close(socket_fd);
    return -1;
  }
  strncpy(socket_address.sun_path, socket_pathname.c_str(), socket_pathname.length() + 1);

  if (connect(socket_fd, (struct sockaddr *)&socket_address, sizeof(socket_address)) !=
      0) {
    close(socket_fd);
    return -1;
  }
  return socket_fd;
}

int read_bytes(int socket_fd, uint8_t *cursor, size_t length) {
  ssize_t nbytes = 0;
  // Termination condition: EOF or read 'length' bytes total.
  size_t bytesleft = length;
  size_t offset = 0;
  while (bytesleft > 0) {
    nbytes = read(socket_fd, cursor + offset, bytesleft);
    if (nbytes < 0) {
      if (errno == EAGAIN || errno == EWOULDBLOCK || errno == EINTR) {
        continue;
      }
      return -1;  // Errno will be set.
    } else if (0 == nbytes) {
      // Encountered early EOF.
      return -1;
    }
    RAY_CHECK(nbytes > 0);
    bytesleft -= nbytes;
    offset += nbytes;
  }
  return 0;
}

int write_bytes(int socket_fd, uint8_t *cursor, size_t length) {
  ssize_t nbytes = 0;
  size_t bytesleft = length;
  size_t offset = 0;
  while (bytesleft > 0) {
    // While we haven't written the whole message, write to the file
    // descriptor, advance the cursor, and decrease the amount left to write.
    nbytes = write(socket_fd, cursor + offset, bytesleft);
    if (nbytes < 0) {
      if (errno == EAGAIN || errno == EWOULDBLOCK || errno == EINTR) {
        continue;
      }
      return -1;  // Errno will be set.
    } else if (0 == nbytes) {
      // Encountered early EOF.
      return -1;
    }
    RAY_CHECK(nbytes > 0);
    bytesleft -= nbytes;
    offset += nbytes;
  }
  return 0;
}

RayletConnection::RayletConnection(const std::string &raylet_socket, int num_retries,
                                   int64_t timeout) {
  // Pick the default values if the user did not specify.
  if (num_retries < 0) {
    num_retries = RayConfig::instance().num_connect_attempts();
  }
  if (timeout < 0) {
    timeout = RayConfig::instance().connect_timeout_milliseconds();
  }
  RAY_CHECK(!raylet_socket.empty());
  conn_ = -1;
  for (int num_attempts = 0; num_attempts < num_retries; ++num_attempts) {
    conn_ = connect_ipc_sock(raylet_socket);
    if (conn_ >= 0) break;
    if (num_attempts > 0) {
      RAY_LOG(ERROR) << "Retrying to connect to socket for pathname " << raylet_socket
                     << " (num_attempts = " << num_attempts
                     << ", num_retries = " << num_retries << ")";
    }
    // Sleep for timeout milliseconds.
    usleep(timeout * 1000);
  }
  // If we could not connect to the socket, exit.
  if (conn_ == -1) {
    RAY_LOG(FATAL) << "Could not connect to socket " << raylet_socket;
  }
}

ray::Status RayletConnection::Disconnect() {
  flatbuffers::FlatBufferBuilder fbb;
  auto message = ray::protocol::CreateDisconnectClient(fbb);
  fbb.Finish(message);
  auto status = WriteMessage(MessageType::IntentionalDisconnectClient, &fbb);
  // Don't be too strict for disconnection errors.
  // Just create logs and prevent it from crash.
  if (!status.ok()) {
    RAY_LOG(ERROR) << status.ToString()
                   << " [RayletClient] Failed to disconnect from raylet.";
  }
  return ray::Status::OK();
}

ray::Status RayletConnection::ReadMessage(MessageType type,
                                          std::unique_ptr<uint8_t[]> &message) {
  int64_t cookie;
  int64_t type_field;
  int64_t length;
  int closed = read_bytes(conn_, (uint8_t *)&cookie, sizeof(cookie));
  if (closed) goto disconnected;
  RAY_CHECK(cookie == RayConfig::instance().ray_cookie());
  closed = read_bytes(conn_, (uint8_t *)&type_field, sizeof(type_field));
  if (closed) goto disconnected;
  closed = read_bytes(conn_, (uint8_t *)&length, sizeof(length));
  if (closed) goto disconnected;
  message = std::unique_ptr<uint8_t[]>(new uint8_t[length]);
  closed = read_bytes(conn_, message.get(), length);
  if (closed) {
    // Handle the case in which the socket is closed.
    message.reset(nullptr);
  disconnected:
    message = nullptr;
    type_field = static_cast<int64_t>(MessageType::DisconnectClient);
    length = 0;
  }
  if (type_field == static_cast<int64_t>(MessageType::DisconnectClient)) {
    return ray::Status::IOError("[RayletClient] Raylet connection closed.");
  }
  if (type_field != static_cast<int64_t>(type)) {
    return ray::Status::TypeError(
        std::string("[RayletClient] Raylet connection corrupted. ") +
        "Expected message type: " + std::to_string(static_cast<int64_t>(type)) +
        "; got message type: " + std::to_string(type_field) +
        ". Check logs or dmesg for previous errors.");
  }
  return ray::Status::OK();
}

ray::Status RayletConnection::WriteMessage(MessageType type,
                                           flatbuffers::FlatBufferBuilder *fbb) {
  std::unique_lock<std::mutex> guard(write_mutex_);
  int64_t cookie = RayConfig::instance().ray_cookie();
  int64_t length = fbb ? fbb->GetSize() : 0;
  uint8_t *bytes = fbb ? fbb->GetBufferPointer() : nullptr;
  int64_t type_field = static_cast<int64_t>(type);
  auto io_error = ray::Status::IOError("[RayletClient] Connection closed unexpectedly.");
  int closed;
  closed = write_bytes(conn_, (uint8_t *)&cookie, sizeof(cookie));
  if (closed) return io_error;
  closed = write_bytes(conn_, (uint8_t *)&type_field, sizeof(type_field));
  if (closed) return io_error;
  closed = write_bytes(conn_, (uint8_t *)&length, sizeof(length));
  if (closed) return io_error;
  closed = write_bytes(conn_, bytes, length * sizeof(char));
  if (closed) return io_error;
  return ray::Status::OK();
}

ray::Status RayletConnection::AtomicRequestReply(
    MessageType request_type, MessageType reply_type,
    std::unique_ptr<uint8_t[]> &reply_message, flatbuffers::FlatBufferBuilder *fbb) {
  std::unique_lock<std::mutex> guard(mutex_);
  auto status = WriteMessage(request_type, fbb);
  if (!status.ok()) return status;
  return ReadMessage(reply_type, reply_message);
}

RayletClient::RayletClient(const std::string &raylet_socket, const ClientID &client_id,
<<<<<<< HEAD
                           bool is_worker, const JobID &job_id, const Language &language)
    : client_id_(client_id), is_worker_(is_worker), job_id_(job_id), language_(language) {
=======
                           bool is_worker, const JobID &job_id, const Language &language,
                           int port)
    : client_id_(client_id),
      is_worker_(is_worker),
      job_id_(job_id),
      language_(language),
      port_(port) {
>>>>>>> f25f0ad9
  // For C++14, we could use std::make_unique
  conn_ = std::unique_ptr<RayletConnection>(new RayletConnection(raylet_socket, -1, -1));

  flatbuffers::FlatBufferBuilder fbb;
  auto message = ray::protocol::CreateRegisterClientRequest(
      fbb, is_worker, to_flatbuf(fbb, client_id), getpid(), to_flatbuf(fbb, job_id),
<<<<<<< HEAD
      language);
=======
      language, port);
>>>>>>> f25f0ad9
  fbb.Finish(message);
  // Register the process ID with the raylet.
  // NOTE(swang): If raylet exits and we are registered as a worker, we will get killed.
  auto status = conn_->WriteMessage(MessageType::RegisterClientRequest, &fbb);
  RAY_CHECK_OK_PREPEND(status, "[RayletClient] Unable to register worker with raylet.");
}

ray::Status RayletClient::SubmitTask(const std::vector<ObjectID> &execution_dependencies,
                                     const ray::raylet::TaskSpecification &task_spec) {
  flatbuffers::FlatBufferBuilder fbb;
  auto execution_dependencies_message = to_flatbuf(fbb, execution_dependencies);
  auto message = ray::protocol::CreateSubmitTaskRequest(
      fbb, execution_dependencies_message, fbb.CreateString(task_spec.Serialize()));
  fbb.Finish(message);
  return conn_->WriteMessage(MessageType::SubmitTask, &fbb);
}

ray::Status RayletClient::GetTask(
    std::unique_ptr<ray::raylet::TaskSpecification> *task_spec) {
  std::unique_ptr<uint8_t[]> reply;
  // Receive a task from the raylet. This will block until the raylet
  // gives this client a task.
  auto status =
      conn_->AtomicRequestReply(MessageType::GetTask, MessageType::ExecuteTask, reply);
  if (!status.ok()) return status;
  // Parse the flatbuffer object.
  auto reply_message = flatbuffers::GetRoot<ray::protocol::GetTaskReply>(reply.get());
  // Set the resource IDs for this task.
  resource_ids_.clear();
  for (size_t i = 0; i < reply_message->fractional_resource_ids()->size(); ++i) {
    auto const &fractional_resource_ids =
        reply_message->fractional_resource_ids()->Get(i);
    auto &acquired_resources =
        resource_ids_[string_from_flatbuf(*fractional_resource_ids->resource_name())];

    size_t num_resource_ids = fractional_resource_ids->resource_ids()->size();
    size_t num_resource_fractions = fractional_resource_ids->resource_fractions()->size();
    RAY_CHECK(num_resource_ids == num_resource_fractions);
    RAY_CHECK(num_resource_ids > 0);
    for (size_t j = 0; j < num_resource_ids; ++j) {
      int64_t resource_id = fractional_resource_ids->resource_ids()->Get(j);
      double resource_fraction = fractional_resource_ids->resource_fractions()->Get(j);
      if (num_resource_ids > 1) {
        int64_t whole_fraction = resource_fraction;
        RAY_CHECK(whole_fraction == resource_fraction);
      }
      acquired_resources.push_back(std::make_pair(resource_id, resource_fraction));
    }
  }

  // Return the copy of the task spec and pass ownership to the caller.
  task_spec->reset(new ray::raylet::TaskSpecification(
      string_from_flatbuf(*reply_message->task_spec())));
  return ray::Status::OK();
}

ray::Status RayletClient::TaskDone() {
  return conn_->WriteMessage(MessageType::TaskDone);
}

ray::Status RayletClient::FetchOrReconstruct(const std::vector<ObjectID> &object_ids,
                                             bool fetch_only,
                                             const TaskID &current_task_id) {
  flatbuffers::FlatBufferBuilder fbb;
  auto object_ids_message = to_flatbuf(fbb, object_ids);
  auto message = ray::protocol::CreateFetchOrReconstruct(
      fbb, object_ids_message, fetch_only, to_flatbuf(fbb, current_task_id));
  fbb.Finish(message);
  auto status = conn_->WriteMessage(MessageType::FetchOrReconstruct, &fbb);
  return status;
}

ray::Status RayletClient::NotifyUnblocked(const TaskID &current_task_id) {
  flatbuffers::FlatBufferBuilder fbb;
  auto message =
      ray::protocol::CreateNotifyUnblocked(fbb, to_flatbuf(fbb, current_task_id));
  fbb.Finish(message);
  return conn_->WriteMessage(MessageType::NotifyUnblocked, &fbb);
}

ray::Status RayletClient::Wait(const std::vector<ObjectID> &object_ids, int num_returns,
                               int64_t timeout_milliseconds, bool wait_local,
                               const TaskID &current_task_id, WaitResultPair *result) {
  // Write request.
  flatbuffers::FlatBufferBuilder fbb;
  auto message = ray::protocol::CreateWaitRequest(
      fbb, to_flatbuf(fbb, object_ids), num_returns, timeout_milliseconds, wait_local,
      to_flatbuf(fbb, current_task_id));
  fbb.Finish(message);
  std::unique_ptr<uint8_t[]> reply;
  auto status = conn_->AtomicRequestReply(MessageType::WaitRequest,
                                          MessageType::WaitReply, reply, &fbb);
  if (!status.ok()) return status;
  // Parse the flatbuffer object.
  auto reply_message = flatbuffers::GetRoot<ray::protocol::WaitReply>(reply.get());
  auto found = reply_message->found();
  for (uint i = 0; i < found->size(); i++) {
    ObjectID object_id = ObjectID::FromBinary(found->Get(i)->str());
    result->first.push_back(object_id);
  }
  auto remaining = reply_message->remaining();
  for (uint i = 0; i < remaining->size(); i++) {
    ObjectID object_id = ObjectID::FromBinary(remaining->Get(i)->str());
    result->second.push_back(object_id);
  }
  return ray::Status::OK();
}

ray::Status RayletClient::PushError(const ray::JobID &job_id, const std::string &type,
                                    const std::string &error_message, double timestamp) {
  flatbuffers::FlatBufferBuilder fbb;
  auto message = ray::protocol::CreatePushErrorRequest(
      fbb, to_flatbuf(fbb, job_id), fbb.CreateString(type),
      fbb.CreateString(error_message), timestamp);
  fbb.Finish(message);

  return conn_->WriteMessage(MessageType::PushErrorRequest, &fbb);
}

ray::Status RayletClient::PushProfileEvents(const ProfileTableData &profile_events) {
  flatbuffers::FlatBufferBuilder fbb;
  auto message = fbb.CreateString(profile_events.SerializeAsString());
  fbb.Finish(message);

  auto status = conn_->WriteMessage(MessageType::PushProfileEventsRequest, &fbb);
  // Don't be too strict for profile errors. Just create logs and prevent it from crash.
  if (!status.ok()) {
    RAY_LOG(ERROR) << status.ToString()
                   << " [RayletClient] Failed to push profile events.";
  }
  return ray::Status::OK();
}

ray::Status RayletClient::FreeObjects(const std::vector<ray::ObjectID> &object_ids,
                                      bool local_only, bool delete_creating_tasks) {
  flatbuffers::FlatBufferBuilder fbb;
  auto message = ray::protocol::CreateFreeObjectsRequest(
      fbb, local_only, delete_creating_tasks, to_flatbuf(fbb, object_ids));
  fbb.Finish(message);

  auto status = conn_->WriteMessage(MessageType::FreeObjectsInObjectStoreRequest, &fbb);
  return status;
}

ray::Status RayletClient::PrepareActorCheckpoint(const ActorID &actor_id,
                                                 ActorCheckpointID &checkpoint_id) {
  flatbuffers::FlatBufferBuilder fbb;
  auto message =
      ray::protocol::CreatePrepareActorCheckpointRequest(fbb, to_flatbuf(fbb, actor_id));
  fbb.Finish(message);

  std::unique_ptr<uint8_t[]> reply;
  auto status =
      conn_->AtomicRequestReply(MessageType::PrepareActorCheckpointRequest,
                                MessageType::PrepareActorCheckpointReply, reply, &fbb);
  if (!status.ok()) return status;
  auto reply_message =
      flatbuffers::GetRoot<ray::protocol::PrepareActorCheckpointReply>(reply.get());
  checkpoint_id = ActorCheckpointID::FromBinary(reply_message->checkpoint_id()->str());
  return ray::Status::OK();
}

ray::Status RayletClient::NotifyActorResumedFromCheckpoint(
    const ActorID &actor_id, const ActorCheckpointID &checkpoint_id) {
  flatbuffers::FlatBufferBuilder fbb;
  auto message = ray::protocol::CreateNotifyActorResumedFromCheckpoint(
      fbb, to_flatbuf(fbb, actor_id), to_flatbuf(fbb, checkpoint_id));
  fbb.Finish(message);

  return conn_->WriteMessage(MessageType::NotifyActorResumedFromCheckpoint, &fbb);
}

ray::Status RayletClient::SetResource(const std::string &resource_name,
                                      const double capacity,
                                      const ray::ClientID &client_Id) {
  flatbuffers::FlatBufferBuilder fbb;
  auto message = ray::protocol::CreateSetResourceRequest(
      fbb, fbb.CreateString(resource_name), capacity, to_flatbuf(fbb, client_Id));
  fbb.Finish(message);
  return conn_->WriteMessage(MessageType::SetResourceRequest, &fbb);
}<|MERGE_RESOLUTION|>--- conflicted
+++ resolved
@@ -202,10 +202,6 @@
 }
 
 RayletClient::RayletClient(const std::string &raylet_socket, const ClientID &client_id,
-<<<<<<< HEAD
-                           bool is_worker, const JobID &job_id, const Language &language)
-    : client_id_(client_id), is_worker_(is_worker), job_id_(job_id), language_(language) {
-=======
                            bool is_worker, const JobID &job_id, const Language &language,
                            int port)
     : client_id_(client_id),
@@ -213,18 +209,13 @@
       job_id_(job_id),
       language_(language),
       port_(port) {
->>>>>>> f25f0ad9
   // For C++14, we could use std::make_unique
   conn_ = std::unique_ptr<RayletConnection>(new RayletConnection(raylet_socket, -1, -1));
 
   flatbuffers::FlatBufferBuilder fbb;
   auto message = ray::protocol::CreateRegisterClientRequest(
       fbb, is_worker, to_flatbuf(fbb, client_id), getpid(), to_flatbuf(fbb, job_id),
-<<<<<<< HEAD
-      language);
-=======
       language, port);
->>>>>>> f25f0ad9
   fbb.Finish(message);
   // Register the process ID with the raylet.
   // NOTE(swang): If raylet exits and we are registered as a worker, we will get killed.
