--- conflicted
+++ resolved
@@ -85,11 +85,7 @@
   }
 
   void Add(const JobID &job_id, const TaskID &task_id,
-<<<<<<< HEAD
-           std::shared_ptr<TaskLeaseData> &task_lease_data) {
-=======
            const std::shared_ptr<TaskLeaseData> &task_lease_data) {
->>>>>>> f25f0ad9
     task_lease_table_[task_id] = task_lease_data;
     if (subscribed_tasks_.count(task_id) == 1) {
       notification_callback_(nullptr, task_id, *task_lease_data);
@@ -116,11 +112,7 @@
 
   Status AppendAt(
       const JobID &job_id, const TaskID &task_id,
-<<<<<<< HEAD
-      std::shared_ptr<TaskReconstructionData> &task_data,
-=======
       const std::shared_ptr<TaskReconstructionData> &task_data,
->>>>>>> f25f0ad9
       const ray::gcs::LogInterface<TaskID, TaskReconstructionData>::WriteCallback
           &success_callback,
       const ray::gcs::LogInterface<TaskID, TaskReconstructionData>::WriteCallback
@@ -142,11 +134,7 @@
   MOCK_METHOD4(
       Append,
       ray::Status(
-<<<<<<< HEAD
-          const JobID &, const TaskID &, std::shared_ptr<TaskReconstructionData> &,
-=======
           const JobID &, const TaskID &, const std::shared_ptr<TaskReconstructionData> &,
->>>>>>> f25f0ad9
           const ray::gcs::LogInterface<TaskID, TaskReconstructionData>::WriteCallback &));
 
  private:
