#include "ray/core_worker/task_execution.h"
#include "ray/core_worker/context.h"
#include "ray/core_worker/core_worker.h"
#include "ray/core_worker/transport/raylet_transport.h"

namespace ray {

CoreWorkerTaskExecutionInterface::CoreWorkerTaskExecutionInterface(
    WorkerContext &worker_context, std::unique_ptr<RayletClient> &raylet_client,
    CoreWorkerObjectInterface &object_interface)
    : worker_context_(worker_context),
      object_interface_(object_interface),
      worker_server_("Worker", 0 /* let grpc choose port */),
      main_work_(main_service_) {
  task_receivers_.emplace(
      static_cast<int>(TaskTransportType::RAYLET),
      std::unique_ptr<CoreWorkerRayletTaskReceiver>(new CoreWorkerRayletTaskReceiver(
          raylet_client, main_service_, worker_server_)));

  // Start RPC server after all the task receivers are properly initialized.
  worker_server_.Run();
}

Status CoreWorkerTaskExecutionInterface::Run(const TaskExecutor &executor) {
  while (true) {
    std::vector<TaskSpec> tasks;
    auto status =
        task_receivers_[static_cast<int>(TaskTransportType::RAYLET)]->GetTasks(&tasks);
    if (!status.ok()) {
      RAY_LOG(ERROR) << "Getting task failed with error: "
                     << ray::Status::IOError(status.message());
      return status;
    }

    for (const auto &task : tasks) {
      const auto &spec = task.GetTaskSpecification();
      worker_context_.SetCurrentTask(spec);

<<<<<<< HEAD
      ray::rpc::Language language = ToRpcTaskLanguage(spec.GetLanguage());
      RayFunction func{language, spec.FunctionDescriptor()};
=======
      RayFunction func{spec.GetLanguage(), spec.FunctionDescriptor()};
>>>>>>> f25f0ad9

      std::vector<std::shared_ptr<RayObject>> args;
      RAY_CHECK_OK(BuildArgsForExecutor(spec, &args));

      TaskType task_type;
      if (spec.IsActorCreationTask()) {
        task_type = TaskType::ACTOR_CREATION_TASK;
      } else if (spec.IsActorTask()) {
        task_type = TaskType::ACTOR_TASK;
      } else {
        task_type = TaskType::NORMAL_TASK;
      }

      TaskInfo task_info{spec.TaskId(), spec.JobId(), task_type};

      auto num_returns = spec.NumReturns();
      if (spec.IsActorCreationTask() || spec.IsActorTask()) {
        RAY_CHECK(num_returns > 0);
        // Decrease to account for the dummy object id.
        num_returns--;
      }

      status = executor(func, args, task_info, num_returns);
      // TODO(zhijunfu):
      // 1. Check and handle failure.
      // 2. Save or load checkpoint.
    }
  }

  // should never reach here.
  return Status::OK();
}

Status CoreWorkerTaskExecutionInterface::BuildArgsForExecutor(
    const raylet::TaskSpecification &spec,
    std::vector<std::shared_ptr<RayObject>> *args) {
  auto num_args = spec.NumArgs();
  (*args).resize(num_args);

  std::vector<ObjectID> object_ids_to_fetch;
  std::vector<int> indices;

  for (int i = 0; i < spec.NumArgs(); ++i) {
    int count = spec.ArgIdCount(i);
    if (count > 0) {
      // pass by reference.
      RAY_CHECK(count == 1);
      object_ids_to_fetch.push_back(spec.ArgId(i, 0));
      indices.push_back(i);
    } else {
      // pass by value.
      (*args)[i] = std::make_shared<RayObject>(
          std::make_shared<LocalMemoryBuffer>(const_cast<uint8_t *>(spec.ArgVal(i)),
                                              spec.ArgValLength(i)),
          nullptr);
    }
  }

  std::vector<std::shared_ptr<RayObject>> results;
<<<<<<< HEAD
  auto status = core_worker_.object_interface_.Get(object_ids_to_fetch, -1, &results);
=======
  auto status = object_interface_.Get(object_ids_to_fetch, -1, &results);
>>>>>>> f25f0ad9
  if (status.ok()) {
    for (size_t i = 0; i < results.size(); i++) {
      (*args)[indices[i]] = results[i];
    }
  }

  return status;
}

}  // namespace ray<|MERGE_RESOLUTION|>--- conflicted
+++ resolved
@@ -36,12 +36,7 @@
       const auto &spec = task.GetTaskSpecification();
       worker_context_.SetCurrentTask(spec);
 
-<<<<<<< HEAD
-      ray::rpc::Language language = ToRpcTaskLanguage(spec.GetLanguage());
-      RayFunction func{language, spec.FunctionDescriptor()};
-=======
       RayFunction func{spec.GetLanguage(), spec.FunctionDescriptor()};
->>>>>>> f25f0ad9
 
       std::vector<std::shared_ptr<RayObject>> args;
       RAY_CHECK_OK(BuildArgsForExecutor(spec, &args));
@@ -101,11 +96,7 @@
   }
 
   std::vector<std::shared_ptr<RayObject>> results;
-<<<<<<< HEAD
-  auto status = core_worker_.object_interface_.Get(object_ids_to_fetch, -1, &results);
-=======
   auto status = object_interface_.Get(object_ids_to_fetch, -1, &results);
->>>>>>> f25f0ad9
   if (status.ok()) {
     for (size_t i = 0; i < results.size(); i++) {
       (*args)[indices[i]] = results[i];
